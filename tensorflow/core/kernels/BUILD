# Description:
# Op kernel implementations for TensorFlow.
#
# Note: Any test that uses GPU support and which we would like to
# benchmark should be linked statically so that it can be executed
# from a py_binary or cuda_py_test test logger.  For such a test,
# append "_gpu" to the test name to invoke the GPU benchmarks.  Example:
#
#   # for CPU tests
#   $ bazel test -c opt --copt=-mavx //third_party/tensorflow/core/kernels:my_op_test
#   # for GPU benchmarks
#   $ bazel run -c opt --copt=-mavx --config=cuda //third_party/tensorflow/core/kernels:my_op_test_gpu -- --benchmarks=..
#
package(default_visibility = ["//visibility:public"])

licenses(["notice"])  # Apache 2.0

package_group(
    name = "friends",
    packages = [
        "//learning/deepmind/tensorflow/...",
        "//tensorflow/...",
    ],
)

load(
    "//tensorflow:tensorflow.bzl",
    "if_not_windows",
    "tf_cc_test",
    "tf_cc_tests",
    "tf_copts",
    "tf_opts_nortti_if_android",
    "tf_kernel_library",
    "cc_header_only_library",
)
load("//tensorflow:tensorflow.bzl", "tf_cuda_cc_test")
load("//tensorflow:tensorflow.bzl", "tf_cuda_cc_tests")
load(
    "//tensorflow/core:platform/default/build_config.bzl",
    "tf_proto_library",
    "tf_kernel_tests_linkstatic",
)

# Public support libraries ----------------------------------------------------

cc_library(
    name = "assign_op",
    hdrs = ["assign_op.h"],
    deps = [
        "//tensorflow/core:framework",
        "//third_party/eigen3",
    ],
)

tf_kernel_library(
    name = "strided_slice_op",
    srcs = [
        "strided_slice_op.cc",
        "strided_slice_op_inst_0.cc",
        "strided_slice_op_inst_1.cc",
        "strided_slice_op_inst_2.cc",
        "strided_slice_op_inst_3.cc",
        "strided_slice_op_inst_4.cc",
        "strided_slice_op_inst_5.cc",
        "strided_slice_op_inst_6.cc",
    ],
    hdrs = [
        "dense_update_ops.h",
        "slice_op.h",
        "strided_slice_op.h",
        "strided_slice_op_impl.h",
    ],
    gpu_srcs = [
        "dense_update_ops.h",
        "slice_op.h",
        "strided_slice_op.h",
        "strided_slice_op_impl.h",
        "strided_slice_op_gpu.cu.cc",
        "slice_op_gpu.cu.cc",
    ],
    deps = [
        ":bounds_check",
        ":ops_util",
        "//tensorflow/core:framework",
        "//tensorflow/core:lib",
        "//third_party/eigen3",
    ],
)

tf_kernel_library(
    name = "concat_lib",
    srcs = [
        "concat_lib_cpu.cc",
        "concat_lib_gpu.cc",
    ],
    hdrs = [
        "concat_lib.h",
        "concat_lib_cpu.h",
    ],
    gpu_srcs = [
        "concat_lib_gpu_impl.cu.cc",
        "concat_lib.h",
        "cuda_device_array.h",
        "cuda_device_array_gpu.h",
    ],
    deps = [
        ":bounds_check",
        "//tensorflow/core:framework",
        "//third_party/eigen3",
    ],
    alwayslink = 0,
)

cc_library(
    name = "concat_lib_hdrs",
    hdrs = [
        "concat_lib.h",
        "concat_lib_cpu.h",
    ],
    deps = [
        ":eigen_helpers",
        ":ops_util_hdrs",
        "//third_party/eigen3",
    ],
)

cc_library(
    name = "conv_2d",
    hdrs = ["conv_2d.h"],
    deps = [
        ":eigen_helpers",
        "//tensorflow/core:framework",
        "//third_party/eigen3",
    ],
)

tf_kernel_library(
    name = "extract_image_patches_op",
    prefix = "extract_image_patches_op",
    deps = [
        ":bounds_check",
        ":eigen_helpers",
        ":ops_util",
        "//tensorflow/core:framework",
        "//tensorflow/core:lib",
        "//third_party/eigen3",
    ],
)

cc_library(
    name = "conv_3d",
    hdrs = ["conv_3d.h"],
    deps = [
        ":eigen_helpers",
        "//tensorflow/core:framework",
        "//third_party/eigen3",
    ],
)

cc_library(
    name = "fill_functor",
    srcs = ["fill_functor.cc"],
    hdrs = ["fill_functor.h"],
    deps = [
        "//tensorflow/core:framework",
        "//third_party/eigen3",
    ],
)

cc_library(
    name = "initializable_lookup_table",
    srcs = ["initializable_lookup_table.cc"],
    hdrs = ["initializable_lookup_table.h"],
    deps = [
        "//tensorflow/core:framework",
        "//tensorflow/core:lib",
    ],
)

cc_library(
    name = "lookup_util",
    srcs = ["lookup_util.cc"],
    hdrs = ["lookup_util.h"],
    deps = [
        ":initializable_lookup_table",
        "//tensorflow/core:framework",
        "//tensorflow/core:lib",
    ],
)

cc_library(
    name = "ops_testutil",
    testonly = 1,
    hdrs = ["ops_testutil.h"],
    deps = [
        "//tensorflow/core:core_cpu",
        "//tensorflow/core:framework",
        "//tensorflow/core:lib",
        "//tensorflow/core:tensor_testutil",
        "//tensorflow/core:test",
        "//third_party/eigen3",
    ],
)

cc_library(
    name = "ops_util",
    srcs = ["ops_util.cc"],
    hdrs = ["ops_util.h"],
    copts = ["-Wno-sign-compare"],
    deps = [
        "//tensorflow/core:framework",
        "//tensorflow/core:lib",
        "//third_party/eigen3",
    ],
)

cc_library(
    name = "ops_util_hdrs",
    hdrs = ["ops_util.h"],
    deps = [
        ":eigen_helpers",
        "//third_party/eigen3",
    ],
)

tf_cc_test(
    name = "ops_util_test",
    size = "small",
    srcs = ["ops_util_test.cc"],
    deps = [
        ":ops_util",
        "//tensorflow/core:framework",
        "//tensorflow/core:test",
        "//tensorflow/core:test_main",
        "//third_party/eigen3",
    ],
)

cc_library(
    name = "queue_base",
    srcs = ["queue_base.cc"],
    hdrs = ["queue_base.h"],
    deps = [
        "//tensorflow/core:framework",
        "//tensorflow/core:lib",
    ],
)

cc_library(
    name = "queue_op",
    hdrs = ["queue_op.h"],
    deps = [
        ":queue_base",
        "//tensorflow/core:framework",
        "//tensorflow/core:lib",
    ],
)

cc_library(
    name = "priority_queue",
    srcs = ["priority_queue.cc"],
    hdrs = ["priority_queue.h"],
    deps = [
        ":queue_base",
        ":queue_op",
        ":typed_queue",
        "//tensorflow/core:framework",
        "//tensorflow/core:lib",
    ],
)

tf_proto_library(
    name = "reader_base_proto",
    srcs = ["reader_base.proto"],
    cc_api_version = 2,
    go_api_version = 2,
    java_api_version = 2,
)

cc_library(
    name = "reader_base",
    srcs = ["reader_base.cc"],
    hdrs = ["reader_base.h"],
    deps = [
        ":reader_base_proto_cc",
        "//tensorflow/core:framework",
        "//tensorflow/core:lib",
    ],
)

cc_library(
    name = "save_restore_tensor",
    srcs = ["save_restore_tensor.cc"],
    hdrs = ["save_restore_tensor.h"],
    copts = ["-Wno-sign-compare"],
    deps = [
        ":bounds_check",
        "//tensorflow/core:framework",
        "//tensorflow/core:lib",
        "//tensorflow/core/util/tensor_bundle",
    ],
)

tf_kernel_library(
    name = "split_lib",
    srcs = ["split_lib_cpu.cc"],
    hdrs = ["split_lib.h"],
    gpu_srcs = [
        "split_lib_gpu.cu.cc",
        "split_lib.h",
    ],
    deps = [
        ":cuda_device_array",
        "//tensorflow/core:framework",
        "//third_party/eigen3",
    ],
    alwayslink = 0,
)

cc_library(
    name = "typed_queue",
    hdrs = ["typed_queue.h"],
    deps = [
        ":queue_base",
    ],
)

# Private support libraries ---------------------------------------------------

cc_library(
    name = "bounds_check",
    hdrs = ["bounds_check.h"],
    visibility = ["//tensorflow:__subpackages__"],
    deps = [
        "//tensorflow/core:framework_lite",
        "//third_party/eigen3",
    ],
)

cc_header_only_library(
    name = "bounds_check_lib",
    deps = [":bounds_check"],
)

cc_library(
    name = "cuda_device_array",
    hdrs = [
        "cuda_device_array.h",
        "cuda_device_array_gpu.h",
    ],
    visibility = ["//tensorflow:__subpackages__"],
    deps = [
        "//tensorflow/core:lib",
    ],
)

cc_library(
    name = "eigen_helpers",
    hdrs = [
        "eigen_activations.h",
        "eigen_attention.h",
        "eigen_backward_cuboid_convolutions.h",
        "eigen_backward_spatial_convolutions.h",
        "eigen_cuboid_convolution.h",
        "eigen_patch_3d.h",
        "eigen_pooling.h",
        "eigen_softmax.h",
        "eigen_spatial_convolutions.h",
    ],
    deps = [
        "//third_party/eigen3",
    ],
)

cc_library(
    name = "image_resizer_state",
    hdrs = ["image_resizer_state.h"],
    visibility = ["//visibility:private"],
    deps = [
        "//tensorflow/core:lib",
        "//third_party/eigen3",
    ],
)

cc_header_only_library(
    name = "image_resizer_state_lib",
    deps = [":image_resizer_state"],
)

# OpKernel libraries ----------------------------------------------------------

ARRAY_DEPS = [
    ":bounds_check",
    ":concat_lib",
    ":fill_functor",
    ":gather_functor",
    ":ops_util",
    ":transpose_functor",
    "//tensorflow/core:array_grad",
    "//tensorflow/core:array_ops_op_lib",
    "//tensorflow/core:core_cpu",
    "//tensorflow/core:framework",
    "//tensorflow/core:lib",
    "//tensorflow/core:lib_internal",
    "//tensorflow/core:proto_text",
    "//tensorflow/core:protos_all_cc",
    "//third_party/eigen3",
]

cc_library(
    name = "array_not_windows",
    deps = [
        ":debug_ops",
        ":immutable_constant_op",
    ],
)

tf_kernel_library(
    name = "immutable_constant_op",
    prefix = "immutable_constant_op",
    deps = ARRAY_DEPS,
)

tf_kernel_library(
    name = "debug_ops",
    prefix = "debug_ops",
    deps = ARRAY_DEPS + [
        "//tensorflow/core:gpu_runtime",
        "//tensorflow/core/debug:debug_io_utils",
    ],
)

cc_library(
    name = "array",
    deps = [
        ":batch_space_ops",
        ":bcast_ops",
        ":bitcast_op",
        ":concat_op",
        ":constant_op",
        ":depth_space_ops",
        ":diag_op",
        ":edit_distance_op",
        ":extract_image_patches_op",
        ":gather_nd_op",
        ":gather_op",
        ":identity_op",
        ":listdiff_op",
        ":matrix_band_part_op",
        ":matrix_diag_op",
        ":matrix_set_diag_op",
        ":mirror_pad_op",
        ":one_hot_op",
        ":pack_op",
        ":pad_op",
        ":quantize_and_dequantize_op",
        ":reshape_op",
        ":reverse_op",
        ":reverse_sequence_op",
        ":shape_ops",
        ":slice_op",
        ":split_op",
        ":split_v_op",
        ":strided_slice_op",
        ":tile_ops",
        ":transpose_op",
        ":unique_op",
        ":unpack_op",
        ":where_op",
    ],
)

tf_kernel_library(
    name = "bcast_ops",
    prefix = "bcast_ops",
    deps = ARRAY_DEPS,
)

tf_kernel_library(
    name = "bitcast_op",
    prefix = "bitcast_op",
    deps = ARRAY_DEPS,
)

tf_kernel_library(
    name = "concat_op",
    prefix = "concat_op",
    deps = ARRAY_DEPS,
)

tf_kernel_library(
    name = "constant_op",
    prefix = "constant_op",
    deps = ARRAY_DEPS,
)

tf_kernel_library(
    name = "diag_op",
    prefix = "diag_op",
    deps = ARRAY_DEPS,
)

tf_kernel_library(
    name = "edit_distance_op",
    prefix = "edit_distance_op",
    deps = ARRAY_DEPS,
)

tf_kernel_library(
    name = "gather_nd_op",
    prefix = "gather_nd_op",
    deps = ARRAY_DEPS,
)

tf_kernel_library(
    name = "gather_op",
    prefix = "gather_op",
    deps = ARRAY_DEPS,
)

tf_kernel_library(
    name = "identity_op",
    prefix = "identity_op",
    deps = ARRAY_DEPS,
)

tf_kernel_library(
    name = "listdiff_op",
    prefix = "listdiff_op",
    deps = ARRAY_DEPS,
)

tf_kernel_library(
    name = "matrix_band_part_op",
    prefix = "matrix_band_part_op",
    deps = ARRAY_DEPS,
)

tf_kernel_library(
    name = "matrix_diag_op",
    prefix = "matrix_diag_op",
    deps = ARRAY_DEPS,
)

tf_kernel_library(
    name = "matrix_set_diag_op",
    prefix = "matrix_set_diag_op",
    deps = ARRAY_DEPS,
)

tf_kernel_library(
    name = "mirror_pad_op",
    prefix = "mirror_pad_op",
    deps = ARRAY_DEPS,
)

tf_kernel_library(
    name = "one_hot_op",
    prefix = "one_hot_op",
    deps = ARRAY_DEPS,
)

tf_kernel_library(
    name = "pack_op",
    prefix = "pack_op",
    deps = ARRAY_DEPS,
)

tf_kernel_library(
    name = "pad_op",
    prefix = "pad_op",
    deps = ARRAY_DEPS,
)

tf_kernel_library(
    name = "quantize_and_dequantize_op",
    prefix = "quantize_and_dequantize_op",
    deps = ARRAY_DEPS,
)

tf_kernel_library(
    name = "reshape_op",
    prefix = "reshape_op",
    deps = ARRAY_DEPS,
)

tf_kernel_library(
    name = "reverse_op",
    prefix = "reverse_op",
    deps = ARRAY_DEPS,
)

tf_kernel_library(
    name = "reverse_sequence_op",
    prefix = "reverse_sequence_op",
    deps = ARRAY_DEPS,
)

tf_kernel_library(
    name = "shape_ops",
    prefix = "shape_ops",
    deps = ARRAY_DEPS,
)

tf_kernel_library(
    name = "slice_op",
    prefix = "slice_op",
    deps = ARRAY_DEPS + [":strided_slice_op"],
)

tf_kernel_library(
    name = "split_op",
    gpu_srcs = ["cuda_device_array.h"],
    prefix = "split_op",
    deps = ARRAY_DEPS + [":split_lib"],
)

tf_kernel_library(
    name = "split_v_op",
    gpu_srcs = ["cuda_device_array.h"],
    prefix = "split_v_op",
    deps = ARRAY_DEPS + [":split_lib"],
)

tf_kernel_library(
    name = "tile_ops",
    prefix = "tile_ops",
    deps = ARRAY_DEPS,
)

tf_kernel_library(
    name = "transpose_op",
    prefix = "transpose_op",
    deps = ARRAY_DEPS,
)

tf_kernel_library(
    name = "unique_op",
    prefix = "unique_op",
    deps = ARRAY_DEPS,
)

tf_kernel_library(
    name = "unpack_op",
    prefix = "unpack_op",
    deps = ARRAY_DEPS + [":split_lib"],
)

tf_kernel_library(
    name = "where_op",
    prefix = "where_op",
    deps = ARRAY_DEPS,
)

tf_cc_test(
    name = "batch_norm_op_test",
    size = "small",
    srcs = ["batch_norm_op_test.cc"],
    deps = [
        ":batch_norm_op",
        ":ops_testutil",
        ":ops_util",
        "//tensorflow/core:core_cpu",
        "//tensorflow/core:framework",
        "//tensorflow/core:lib",
        "//tensorflow/core:protos_all_cc",
        "//tensorflow/core:test",
        "//tensorflow/core:test_main",
        "//tensorflow/core:testlib",
    ],
)

tf_cc_test(
    name = "concat_op_test",
    size = "small",
    srcs = ["concat_op_test.cc"],
    deps = [
        ":concat_op",
        ":ops_testutil",
        ":ops_util",
        "//tensorflow/core:core_cpu",
        "//tensorflow/core:framework",
        "//tensorflow/core:lib",
        "//tensorflow/core:protos_all_cc",
        "//tensorflow/core:test",
        "//tensorflow/core:test_main",
        "//tensorflow/core:testlib",
    ],
)

tf_cc_test(
    name = "constant_op_test",
    size = "small",
    srcs = ["constant_op_test.cc"],
    deps = [
        ":constant_op",
        ":ops_testutil",
        ":ops_util",
        "//tensorflow/core:core_cpu",
        "//tensorflow/core:framework",
        "//tensorflow/core:lib",
        "//tensorflow/core:protos_all_cc",
        "//tensorflow/core:test",
        "//tensorflow/core:test_main",
        "//tensorflow/core:testlib",
    ],
)

tf_cc_test(
    name = "deep_conv2d_test",
    size = "small",
    srcs = ["deep_conv2d_test.cc"],
    deps = [
        ":conv_ops",
        "//tensorflow/core:test",
        "//tensorflow/core:test_main",
    ],
)

tf_cc_test(
    name = "conv_ops_test",
    size = "small",
    srcs = ["conv_ops_test.cc"],
    deps = [
        ":conv_ops",
        ":image",
        ":ops_testutil",
        ":ops_util",
        "//tensorflow/cc:cc_ops",
        "//tensorflow/core:core_cpu",
        "//tensorflow/core:framework",
        "//tensorflow/core:framework_internal",
        "//tensorflow/core:lib",
        "//tensorflow/core:protos_all_cc",
        "//tensorflow/core:tensorflow",
        "//tensorflow/core:test",
        "//tensorflow/core:test_main",
        "//tensorflow/core:testlib",
    ],
)

tf_cc_test(
    name = "example_parsing_ops_test",
    size = "large",
    srcs = ["example_parsing_ops_test.cc"],
    deps = [
        ":example_parsing_ops",
        ":ops_testutil",
        ":ops_util",
        "//tensorflow/core:core_cpu",
        "//tensorflow/core:framework",
        "//tensorflow/core:lib",
        "//tensorflow/core:protos_all_cc",
        "//tensorflow/core:test",
        "//tensorflow/core:test_main",
        "//tensorflow/core:testlib",
    ],
)

tf_cc_test(
    name = "fake_quant_ops_test",
    size = "small",
    srcs = ["fake_quant_ops_test.cc"],
    deps = [
        ":fake_quant_ops",
        ":ops_testutil",
        ":ops_util",
        "//tensorflow/core:core_cpu",
        "//tensorflow/core:framework",
        "//tensorflow/core:lib",
        "//tensorflow/core:protos_all_cc",
        "//tensorflow/core:test",
        "//tensorflow/core:test_main",
        "//tensorflow/core:testlib",
    ],
)

tf_cc_test(
    name = "fused_batch_norm_op_test",
    size = "small",
    srcs = ["fused_batch_norm_op_test.cc"],
    deps = [
        ":fused_batch_norm_op",
        ":ops_testutil",
        ":ops_util",
        "//tensorflow/core:core_cpu",
        "//tensorflow/core:framework",
        "//tensorflow/core:lib",
        "//tensorflow/core:protos_all_cc",
        "//tensorflow/core:test",
        "//tensorflow/core:test_main",
        "//tensorflow/core:testlib",
    ],
)

tf_kernel_library(
    name = "gather_functor",
    prefix = "gather_functor",
    visibility = [":friends"],
    deps = [
        ":bounds_check",
        "//tensorflow/core:framework_lite",
        "//third_party/eigen3",
    ],
)

tf_cuda_cc_test(
    name = "gather_op_test",
    size = "small",
    srcs = ["gather_op_test.cc"],
    deps = [
        ":gather_op",
        ":ops_testutil",
        ":ops_util",
        "//tensorflow/core:core_cpu",
        "//tensorflow/core:framework",
        "//tensorflow/core:lib",
        "//tensorflow/core:protos_all_cc",
        "//tensorflow/core:test",
        "//tensorflow/core:test_main",
        "//tensorflow/core:testlib",
    ],
)

tf_cuda_cc_test(
    name = "gather_nd_op_test",
    size = "small",
    srcs = ["gather_nd_op_test.cc"],
    deps = [
        ":gather_nd_op",
        ":ops_testutil",
        ":ops_util",
        "//tensorflow/core:core_cpu",
        "//tensorflow/core:framework",
        "//tensorflow/core:lib",
        "//tensorflow/core:protos_all_cc",
        "//tensorflow/core:test",
        "//tensorflow/core:test_main",
        "//tensorflow/core:testlib",
    ],
)

tf_cc_test(
    name = "identity_op_test",
    size = "small",
    srcs = ["identity_op_test.cc"],
    deps = [
        ":identity_op",
        ":ops_testutil",
        ":ops_util",
        "//tensorflow/core:core_cpu",
        "//tensorflow/core:framework",
        "//tensorflow/core:lib",
        "//tensorflow/core:protos_all_cc",
        "//tensorflow/core:test",
        "//tensorflow/core:test_main",
        "//tensorflow/core:testlib",
    ],
)

tf_cc_test(
    name = "debug_ops_test",
    size = "small",
    srcs = ["debug_ops_test.cc"],
    deps = [
        ":debug_ops",
        ":ops_testutil",
        ":ops_util",
        "//tensorflow/core:core_cpu",
        "//tensorflow/core:framework",
        "//tensorflow/core:lib",
        "//tensorflow/core:protos_all_cc",
        "//tensorflow/core:test",
        "//tensorflow/core:test_main",
        "//tensorflow/core:testlib",
    ],
)

tf_cuda_cc_test(
    name = "quantize_and_dequantize_op_test",
    size = "small",
    srcs = ["quantize_and_dequantize_op_test.cc"],
    deps = [
        ":ops_testutil",
        ":ops_util",
        ":quantize_and_dequantize_op",
        "//tensorflow/cc:cc_ops",
        "//tensorflow/core:core_cpu",
        "//tensorflow/core:framework",
        "//tensorflow/core:lib",
        "//tensorflow/core:protos_all_cc",
        "//tensorflow/core:test",
        "//tensorflow/core:test_main",
        "//tensorflow/core:testlib",
    ],
)

tf_cc_test(
    name = "reverse_op_test",
    size = "small",
    srcs = ["reverse_op_test.cc"],
    deps = [
        ":ops_testutil",
        ":ops_util",
        ":reverse_op",
        "//tensorflow/core:core_cpu",
        "//tensorflow/core:core_cpu_internal",
        "//tensorflow/core:framework",
        "//tensorflow/core:lib",
        "//tensorflow/core:protos_all_cc",
        "//tensorflow/core:test",
        "//tensorflow/core:test_main",
        "//tensorflow/core:testlib",
    ],
)

tf_kernel_library(
    name = "scatter_functor",
    prefix = "scatter_functor",
    visibility = [":friends"],
    deps = [
        ":bounds_check",
        "//tensorflow/core:framework",
        "//tensorflow/core:lib",
        "//third_party/eigen3",
    ],
)

tf_cc_test(
    name = "slice_op_test",
    size = "small",
    srcs = ["slice_op_test.cc"],
    linkopts = select({
        "//tensorflow:darwin": ["-headerpad_max_install_names"],
        "//conditions:default": [],
    }),
    deps = [
        ":ops_testutil",
        ":ops_util",
        ":slice_op",
        "//tensorflow/core:core_cpu",
        "//tensorflow/core:framework",
        "//tensorflow/core:lib",
        "//tensorflow/core:protos_all_cc",
        "//tensorflow/core:test",
        "//tensorflow/core:test_main",
        "//tensorflow/core:testlib",
    ],
)

tf_cc_test(
    name = "strided_slice_op_test",
    size = "small",
    srcs = ["strided_slice_op_test.cc"],
    deps = [
        ":ops_testutil",
        ":ops_util",
        ":slice_op",
        ":strided_slice_op",
        "//tensorflow/core:core_cpu",
        "//tensorflow/core:framework",
        "//tensorflow/core:lib",
        "//tensorflow/core:protos_all_cc",
        "//tensorflow/core:test",
        "//tensorflow/core:test_main",
        "//tensorflow/core:testlib",
    ],
)

tf_cc_test(
    name = "unique_op_test",
    size = "small",
    srcs = ["unique_op_test.cc"],
    deps = [
        ":ops_testutil",
        ":ops_util",
        ":unique_op",
        "//tensorflow/core:core_cpu",
        "//tensorflow/core:framework",
        "//tensorflow/core:lib",
        "//tensorflow/core:protos_all_cc",
        "//tensorflow/core:test",
        "//tensorflow/core:test_main",
        "//tensorflow/core:testlib",
    ],
)

tf_kernel_library(
    name = "transpose_functor",
    srcs = ["transpose_functor_cpu.cc"],
    hdrs = ["transpose_functor.h"],
    gpu_srcs = [
        "transpose_functor_gpu.cu.cc",
        "transpose_functor.h",
    ],
    visibility = ["//visibility:private"],
    deps = [
        "//tensorflow/core:framework",
        "//third_party/eigen3",
    ],
    alwayslink = 0,
)

tf_kernel_library(
    name = "candidate_sampler_ops",
    prefix = "candidate_sampler_ops",
    deps = [
        ":range_sampler",
        "//tensorflow/core:candidate_sampling_ops_op_lib",
        "//tensorflow/core:framework",
        "//tensorflow/core:lib",
    ],
)

cc_library(
    name = "range_sampler",
    srcs = ["range_sampler.cc"],
    hdrs = ["range_sampler.h"],
    visibility = ["//visibility:private"],
    deps = [
        "//tensorflow/core:lib",
        "//tensorflow/core:lib_internal",
    ],
)

tf_cc_test(
    name = "range_sampler_test",
    size = "small",
    srcs = ["range_sampler_test.cc"],
    deps = [
        ":range_sampler",
        "//tensorflow/core:framework",
        "//tensorflow/core:lib",
        "//tensorflow/core:test",
        "//tensorflow/core:test_main",
    ],
)

tf_kernel_library(
    name = "control_flow_ops",
    prefix = "control_flow_ops",
    deps = [
        "//tensorflow/core:control_flow_ops_op_lib",
        "//tensorflow/core:framework",
        "//tensorflow/core:lib",
    ],
)

tf_kernel_library(
    name = "ctc_ops",
    prefix = "ctc",
    deps = [
        ":bounds_check",
        ":ops_util",
        "//tensorflow/core:ctc_ops_op_lib",
        "//tensorflow/core:framework",
        "//tensorflow/core:lib",
        "//tensorflow/core/util/ctc:ctc_beam_search_lib",
        "//tensorflow/core/util/ctc:ctc_loss_calculator_lib",
    ],
)

tf_cc_test(
    name = "control_flow_ops_test",
    size = "small",
    srcs = ["control_flow_ops_test.cc"],
    deps = [
        ":control_flow_ops",
        ":ops_testutil",
        ":ops_util",
        "//tensorflow/core:framework",
        "//tensorflow/core:protos_all_cc",
        "//tensorflow/core:test",
        "//tensorflow/core:test_main",
        "//tensorflow/core:testlib",
    ],
)

cc_library(
    name = "data_flow",
    deps = [
        ":barrier_ops",
        ":conditional_accumulator_base_op",
        ":conditional_accumulator_op",
        ":dynamic_partition_op",
        ":dynamic_stitch_op",
        ":fifo_queue_op",
        ":lookup_table_init_op",
        ":lookup_table_op",
        ":padding_fifo_queue_op",
        ":priority_queue_op",
        ":queue_ops",
        ":random_shuffle_queue_op",
        ":session_ops",
        ":sparse_conditional_accumulator_op",
        ":stack_ops",
        ":tensor_array_ops",
    ],
)

DATA_FLOW_DEPS = [
    ":bounds_check",
    ":concat_lib",
    ":conditional_accumulator",
    ":conditional_accumulator_base",
    ":fifo_queue",
    ":initializable_lookup_table",
    ":lookup_util",
    ":padding_fifo_queue",
    ":priority_queue",
    ":queue_base",
    ":queue_op",
    ":sparse_conditional_accumulator",
    ":split_lib",
    ":tensor_array",
    ":typed_conditional_accumulator_base",
    ":typed_queue",
    "//third_party/eigen3",
    "//tensorflow/core:core_cpu",
    "//tensorflow/core:data_flow_ops_op_lib",
    "//tensorflow/core:framework",
    "//tensorflow/core:lib",
    "//tensorflow/core:lib_internal",
]

tf_kernel_library(
    name = "conditional_accumulator_base_op",
    prefix = "conditional_accumulator_base_op",
    deps = DATA_FLOW_DEPS,
)

tf_kernel_library(
    name = "conditional_accumulator_op",
    prefix = "conditional_accumulator_op",
    deps = DATA_FLOW_DEPS,
)

tf_kernel_library(
    name = "barrier_ops",
    prefix = "barrier_ops",
    deps = DATA_FLOW_DEPS,
)

tf_kernel_library(
    name = "fifo_queue_op",
    prefix = "fifo_queue_op",
    deps = DATA_FLOW_DEPS,
)

tf_kernel_library(
    name = "padding_fifo_queue_op",
    prefix = "padding_fifo_queue_op",
    deps = DATA_FLOW_DEPS,
)

tf_kernel_library(
    name = "priority_queue_op",
    prefix = "priority_queue_op",
    deps = DATA_FLOW_DEPS,
)

tf_kernel_library(
    name = "queue_ops",
    prefix = "queue_ops",
    deps = DATA_FLOW_DEPS,
)

tf_kernel_library(
    name = "random_shuffle_queue_op",
    prefix = "random_shuffle_queue_op",
    deps = DATA_FLOW_DEPS,
)

tf_kernel_library(
    name = "session_ops",
    prefix = "session_ops",
    deps = DATA_FLOW_DEPS,
)

tf_kernel_library(
    name = "sparse_conditional_accumulator_op",
    prefix = "sparse_conditional_accumulator_op",
    deps = DATA_FLOW_DEPS,
)

tf_kernel_library(
    name = "stack_ops",
    prefix = "stack_ops",
    deps = DATA_FLOW_DEPS,
)

tf_kernel_library(
    name = "tensor_array_ops",
    prefix = "tensor_array_ops",
    deps = DATA_FLOW_DEPS,
)

DYNAMIC_DEPS = [
    ":bounds_check",
    "//tensorflow/core:core_cpu",
    "//tensorflow/core:data_flow_ops_op_lib",
    "//tensorflow/core:framework",
    "//tensorflow/core:lib",
    "//tensorflow/core:lib_internal",
]

tf_kernel_library(
    name = "dynamic_partition_op",
    prefix = "dynamic_partition_op",
    deps = DYNAMIC_DEPS,
)

tf_kernel_library(
    name = "dynamic_stitch_op",
    prefix = "dynamic_stitch_op",
    deps = DYNAMIC_DEPS,
)

LOOKUP_DEPS = [
    ":bounds_check",
    ":initializable_lookup_table",
    ":lookup_util",
    "//tensorflow/core:core_cpu",
    "//tensorflow/core:data_flow_ops_op_lib",
    "//tensorflow/core:framework",
    "//tensorflow/core:lib",
    "//tensorflow/core:lib_internal",
]

tf_kernel_library(
    name = "lookup_table_init_op",
    prefix = "lookup_table_init_op",
    deps = LOOKUP_DEPS,
)

tf_kernel_library(
    name = "lookup_table_op",
    prefix = "lookup_table_op",
    deps = LOOKUP_DEPS,
)

tf_cc_tests(
    size = "small",
    srcs = [
        "dynamic_partition_op_test.cc",
        "dynamic_stitch_op_test.cc",
    ],
    deps = [
        ":data_flow",
        ":ops_testutil",
        ":ops_util",
        "//tensorflow/core:framework",
        "//tensorflow/core:lib",
        "//tensorflow/core:protos_all_cc",
        "//tensorflow/core:test",
        "//tensorflow/core:test_main",
        "//tensorflow/core:testlib",
    ],
)

cc_library(
    name = "fifo_queue",
    srcs = ["fifo_queue.cc"],
    hdrs = ["fifo_queue.h"],
    visibility = ["//visibility:private"],
    deps = [
        ":queue_base",
        ":typed_queue",
        "//tensorflow/core:framework",
        "//tensorflow/core:lib",
    ],
)

cc_library(
    name = "padding_fifo_queue",
    srcs = ["padding_fifo_queue.cc"],
    hdrs = ["padding_fifo_queue.h"],
    visibility = ["//visibility:private"],
    deps = [
        ":fifo_queue",
        ":queue_base",
        ":typed_queue",
        "//tensorflow/core:framework",
        "//tensorflow/core:lib",
    ],
)

cc_library(
    name = "conditional_accumulator_base",
    srcs = ["conditional_accumulator_base.cc"],
    hdrs = [
        "conditional_accumulator_base.h",
    ],
    deps = [
        "//tensorflow/core:framework",
        "//tensorflow/core:lib",
        "//third_party/eigen3",
    ],
)

cc_library(
    name = "typed_conditional_accumulator_base",
    hdrs = ["typed_conditional_accumulator_base.h"],
    deps = [
        ":conditional_accumulator_base",
    ],
)

cc_library(
    name = "conditional_accumulator",
    hdrs = [
        "conditional_accumulator.h",
        "conditional_accumulator_base_op.h",
    ],
    deps = [
        ":fill_functor",
        ":typed_conditional_accumulator_base",
    ],
)

cc_library(
    name = "sparse_conditional_accumulator",
    hdrs = ["sparse_conditional_accumulator.h"],
    deps = [
        ":typed_conditional_accumulator_base",
    ],
)

tf_kernel_library(
    name = "tensor_array",
    srcs = ["tensor_array.cc"],
    hdrs = ["tensor_array.h"],
    visibility = ["//visibility:private"],
    deps = [
        ":aggregate_ops",
        "//tensorflow/core:framework",
        "//tensorflow/core:lib",
        "//third_party/eigen3",
    ],
)

tf_kernel_library(
    name = "resource_variable_ops",
    srcs = ["resource_variable_ops.cc"],
    deps = [
        ":bounds_check",
        ":dense_update_ops",
        ":gather_functor",
        ":scatter_functor",
        ":state",
        ":variable_ops",
        "//tensorflow/core:framework",
        "//tensorflow/core:lib",
        "//tensorflow/core:resource_variable_ops_op_lib",
        "//third_party/eigen3",
    ],
)

tf_kernel_library(
    name = "fact_op",
    prefix = "fact_op",
    deps = [
        "//tensorflow/core:framework",
        "//tensorflow/core:lib",
        "//tensorflow/core:user_ops_op_lib",
    ],
)

tf_kernel_library(
    name = "function_ops",
    prefix = "function_ops",
    deps = [
        "//tensorflow/core:core_cpu",
        "//tensorflow/core:core_cpu_internal",
        "//tensorflow/core:framework",
        "//tensorflow/core:lib",
    ],
)

cc_library(
    name = "image",
    deps = [
        ":adjust_contrast_op",
        ":adjust_hue_op",
        ":attention_ops",
        ":colorspace_op",
        ":crop_and_resize_op",
        ":decode_gif_op",
        ":decode_jpeg_op",
        ":decode_png_op",
        ":draw_bounding_box_op",
        ":encode_jpeg_op",
        ":encode_png_op",
        ":non_max_suppression_op",
        ":random_crop_op",
        ":resize_area_op",
        ":resize_bicubic_op",
        ":resize_bilinear_op",
        ":resize_nearest_neighbor_op",
        ":sample_distorted_bounding_box_op",
    ],
)

IMAGE_DEPS = [
    ":bounds_check",
    ":eigen_helpers",
    ":image_resizer_state",
    "//third_party/eigen3",
    "//tensorflow/core:framework",
    "//tensorflow/core:gif_internal",
    "//tensorflow/core:image_ops_op_lib",
    "//tensorflow/core:jpeg_internal",
    "//tensorflow/core:lib",
    "//tensorflow/core:lib_internal",
    "//tensorflow/core:protos_all_cc",
]

tf_kernel_library(
    name = "adjust_contrast_op",
    prefix = "adjust_contrast_op",
    deps = IMAGE_DEPS,
)

tf_kernel_library(
    name = "adjust_hue_op",
    prefix = "adjust_hue_op",
    deps = IMAGE_DEPS,
)

tf_kernel_library(
    name = "attention_ops",
    prefix = "attention_ops",
    deps = IMAGE_DEPS,
)

tf_kernel_library(
    name = "colorspace_op",
    prefix = "colorspace_op",
    deps = IMAGE_DEPS,
)

tf_kernel_library(
    name = "crop_and_resize_op",
    prefix = "crop_and_resize_op",
    deps = IMAGE_DEPS,
)

tf_kernel_library(
    name = "decode_jpeg_op",
    prefix = "decode_jpeg_op",
    deps = IMAGE_DEPS,
)

tf_kernel_library(
    name = "decode_png_op",
    prefix = "decode_png_op",
    deps = IMAGE_DEPS,
)

tf_kernel_library(
    name = "decode_gif_op",
    prefix = "decode_gif_op",
    deps = IMAGE_DEPS,
)

tf_kernel_library(
    name = "draw_bounding_box_op",
    prefix = "draw_bounding_box_op",
    deps = IMAGE_DEPS,
)

tf_kernel_library(
    name = "encode_jpeg_op",
    prefix = "encode_jpeg_op",
    deps = IMAGE_DEPS,
)

tf_kernel_library(
    name = "encode_png_op",
    prefix = "encode_png_op",
    deps = IMAGE_DEPS,
)

tf_kernel_library(
    name = "non_max_suppression_op",
    prefix = "non_max_suppression_op",
    deps = IMAGE_DEPS,
)

tf_kernel_library(
    name = "random_crop_op",
    prefix = "random_crop_op",
    deps = IMAGE_DEPS,
)

tf_kernel_library(
    name = "resize_area_op",
    prefix = "resize_area_op",
    deps = IMAGE_DEPS,
)

tf_kernel_library(
    name = "resize_bicubic_op",
    prefix = "resize_bicubic_op",
    deps = IMAGE_DEPS,
)

tf_kernel_library(
    name = "resize_bilinear_op",
    prefix = "resize_bilinear_op",
    deps = IMAGE_DEPS,
)

tf_kernel_library(
    name = "resize_nearest_neighbor_op",
    prefix = "resize_nearest_neighbor_op",
    deps = IMAGE_DEPS,
)

tf_kernel_library(
    name = "sample_distorted_bounding_box_op",
    prefix = "sample_distorted_bounding_box_op",
    deps = IMAGE_DEPS,
)

tf_cc_tests(
    size = "small",
    srcs = [
        "eigen_activations_test.cc",
        "eigen_attention_test.cc",
        "eigen_backward_spatial_convolutions_test.cc",
        "eigen_pooling_test.cc",
        "eigen_softmax_test.cc",
        "eigen_spatial_convolutions_test.cc",
    ],
    deps = [
        ":eigen_helpers",
        "//tensorflow/core:core_cpu",
        "//tensorflow/core:framework",
        "//tensorflow/core:protos_all_cc",
        "//tensorflow/core:test",
        "//tensorflow/core:test_main",
        "//tensorflow/core:testlib",
    ],
)

tf_cc_tests(
    size = "small",
    srcs = [
        "basic_ops_benchmark_test.cc",
    ],
    deps = [
        ":math",
        ":ops_util",
        ":state",
        "//tensorflow/core:core_cpu",
        "//tensorflow/core:framework",
        "//tensorflow/core:test",
        "//tensorflow/core:test_main",
        "//tensorflow/core:testlib",
    ],
)

tf_cc_tests(
    srcs = [
        "adjust_contrast_op_test.cc",
        "colorspace_op_test.cc",
        "crop_and_resize_op_test.cc",
        "non_max_suppression_op_test.cc",
        "resize_bicubic_op_test.cc",
        "resize_bilinear_op_test.cc",
        "resize_nearest_neighbor_op_test.cc",
    ],
    linkopts = select({
        "//tensorflow:darwin": ["-headerpad_max_install_names"],
        "//conditions:default": [],
    }),
    deps = [
        ":image",
        ":ops_testutil",
        ":ops_util",
        "//tensorflow/core:core_cpu",
        "//tensorflow/core:framework",
        "//tensorflow/core:protos_all_cc",
        "//tensorflow/core:test",
        "//tensorflow/core:test_main",
        "//tensorflow/core:testlib",
    ],
)

tf_cuda_cc_test(
    name = "adjust_contrast_op_benchmark_test",
    srcs = ["adjust_contrast_op_benchmark_test.cc"],
    deps = [
        ":image",
        ":ops_testutil",
        ":ops_util",
        "//tensorflow/core:core_cpu",
        "//tensorflow/core:framework",
        "//tensorflow/core:protos_all_cc",
        "//tensorflow/core:test",
        "//tensorflow/core:test_main",
        "//tensorflow/core:testlib",
    ],
)

cc_library(
    name = "io",
    deps = [
        ":fixed_length_record_reader_op",
        ":identity_reader_op",
        ":matching_files_op",
        ":reader_ops",
        ":restore_op",
        ":save_op",
        ":save_restore_v2_ops",
        ":text_line_reader_op",
        ":tf_record_reader_op",
        ":whole_file_read_ops",
    ],
)

IO_DEPS = [
    ":ops_util",
    ":reader_base",
    "//tensorflow/core:framework",
    "//tensorflow/core:io_ops_op_lib",
    "//tensorflow/core:lib",
    "//tensorflow/core:lib_internal",
    "//tensorflow/core:protos_all_cc",
    "//tensorflow/core/util/tensor_bundle",
]

tf_kernel_library(
    name = "fixed_length_record_reader_op",
    prefix = "fixed_length_record_reader_op",
    deps = IO_DEPS,
)

tf_kernel_library(
    name = "identity_reader_op",
    prefix = "identity_reader_op",
    deps = IO_DEPS,
)

tf_kernel_library(
    name = "matching_files_op",
    prefix = "matching_files_op",
    deps = IO_DEPS,
)

tf_kernel_library(
    name = "reader_ops",
    prefix = "reader_ops",
    deps = IO_DEPS,
)

SAVE_RESTORE_DEPS = [
    ":bounds_check_lib",
    ":save_restore_tensor",
    "//tensorflow/core:framework",
    "//tensorflow/core:io_ops_op_lib",
    "//tensorflow/core:lib",
    "//tensorflow/core:lib_internal",
    "//tensorflow/core:protos_all_cc",
    "//tensorflow/core/util/tensor_bundle",
]

tf_kernel_library(
    name = "restore_op",
    prefix = "restore_op",
    deps = SAVE_RESTORE_DEPS,
)

tf_kernel_library(
    name = "save_op",
    prefix = "save_op",
    deps = SAVE_RESTORE_DEPS,
)

tf_kernel_library(
    name = "save_restore_v2_ops",
    prefix = "save_restore_v2_ops",
    deps = SAVE_RESTORE_DEPS,
)

tf_kernel_library(
    name = "text_line_reader_op",
    prefix = "text_line_reader_op",
    deps = IO_DEPS,
)

tf_kernel_library(
    name = "tf_record_reader_op",
    prefix = "tf_record_reader_op",
    deps = IO_DEPS,
)

tf_kernel_library(
    name = "whole_file_read_ops",
    prefix = "whole_file_read_ops",
    deps = IO_DEPS,
)

tf_cc_tests(
    size = "small",
    srcs = [
        "merge_v2_checkpoints_op_test.cc",
        "restore_op_test.cc",
        "restore_v2_op_test.cc",
        "save_op_test.cc",
        "save_v2_op_test.cc",
    ],
    deps = [
        ":io",
        ":ops_testutil",
        ":ops_util",
        "//tensorflow/cc:cc_ops",
        "//tensorflow/core:core_cpu",
        "//tensorflow/core:core_cpu_internal",
        "//tensorflow/core:framework",
        "//tensorflow/core:lib",
        "//tensorflow/core:protos_all_cc",
        "//tensorflow/core:test",
        "//tensorflow/core:test_main",
        "//tensorflow/core:testlib",
        "//tensorflow/core/util/tensor_bundle",
    ],
)

cc_library(
    name = "linalg",
    deps = [
        ":cholesky_grad",
        ":cholesky_op",
        ":determinant_op",
        ":matrix_inverse_op",
        ":matrix_solve_ls_op",
        ":matrix_solve_op",
        ":matrix_triangular_solve_op",
        ":qr_op",
        ":self_adjoint_eig_op",
        ":self_adjoint_eig_v2_op",
        ":svd_op",
    ],
)

LINALG_DEPS = [
    ":linalg_ops_common",
    "//third_party/eigen3",
    "//tensorflow/core:framework",
    "//tensorflow/core:lib",
    "//tensorflow/core:linalg_ops_op_lib",
]

tf_kernel_library(
    name = "cholesky_op",
    prefix = "cholesky_op",
    deps = LINALG_DEPS,
)

tf_kernel_library(
    name = "cholesky_grad",
    prefix = "cholesky_grad",
    deps = LINALG_DEPS,
)

tf_kernel_library(
    name = "determinant_op",
    prefix = "determinant_op",
    deps = LINALG_DEPS,
)

tf_kernel_library(
    name = "self_adjoint_eig_op",
    prefix = "self_adjoint_eig_op",
    deps = LINALG_DEPS,
)

tf_kernel_library(
    name = "self_adjoint_eig_v2_op",
    prefix = "self_adjoint_eig_v2_op",
    deps = LINALG_DEPS,
)

tf_kernel_library(
    name = "matrix_inverse_op",
    prefix = "matrix_inverse_op",
    deps = LINALG_DEPS,
)

tf_kernel_library(
    name = "matrix_solve_ls_op",
    prefix = "matrix_solve_ls_op",
    deps = LINALG_DEPS,
)

tf_kernel_library(
    name = "matrix_solve_op",
    prefix = "matrix_solve_op",
    deps = LINALG_DEPS,
)

tf_kernel_library(
    name = "matrix_triangular_solve_op",
    prefix = "matrix_triangular_solve_op",
    deps = LINALG_DEPS,
)

tf_kernel_library(
    name = "qr_op",
    prefix = "qr_op",
    deps = LINALG_DEPS,
)

tf_kernel_library(
    name = "svd_op",
    prefix = "svd_op",
    deps = LINALG_DEPS,
)

cc_library(
    name = "linalg_ops_common",
    srcs = ["linalg_ops_common.cc"],
    hdrs = ["linalg_ops_common.h"],
    visibility = ["//visibility:private"],
    deps = [
        "//tensorflow/core:framework",
        "//tensorflow/core:lib",
        "//third_party/eigen3",
    ],
)

cc_library(
    name = "logging",
    deps = [
        ":logging_ops",
        ":summary_audio_op",
        ":summary_image_op",
        ":summary_op",
        ":summary_tensor_op",
    ],
)

LOGGING_DEPS = [
    "//tensorflow/core:framework",
    "//tensorflow/core:lib",
    "//tensorflow/core:lib_internal",
    "//tensorflow/core:logging_ops_op_lib",
    "//tensorflow/core:protos_all_cc",
]

tf_kernel_library(
    name = "logging_ops",
    prefix = "logging_ops",
    deps = LOGGING_DEPS,
)

tf_kernel_library(
    name = "summary_audio_op",
    prefix = "summary_audio_op",
    deps = LOGGING_DEPS,
)

tf_kernel_library(
    name = "summary_image_op",
    prefix = "summary_image_op",
    deps = LOGGING_DEPS,
)

tf_kernel_library(
    name = "summary_op",
    prefix = "summary_op",
    deps = LOGGING_DEPS,
)

tf_kernel_library(
    name = "summary_tensor_op",
    prefix = "summary_tensor_op",
    deps = LOGGING_DEPS,
)

tf_cc_tests(
    size = "small",
    srcs = [
        "logging_ops_test.cc",
        "summary_audio_op_test.cc",
        "summary_image_op_test.cc",
        "summary_op_test.cc",
    ],
    deps = [
        ":logging",
        ":ops_testutil",
        ":ops_util",
        "//tensorflow/core:framework",
        "//tensorflow/core:lib",
        "//tensorflow/core:protos_all_cc",
        "//tensorflow/core:test",
        "//tensorflow/core:test_main",
        "//tensorflow/core:testlib",
    ],
)

MATH_DEPS = [
    ":bounds_check",
    ":fill_functor",
    ":transpose_functor",
    "//tensorflow/core:core_cpu",
    "//tensorflow/core:framework",
    "//tensorflow/core:lib",
    "//tensorflow/core:lib_internal",
    "//tensorflow/core:math_grad",
    "//tensorflow/core:math_ops_op_lib",
    "//third_party/eigen3",
]

cc_library(
    name = "math_not_windows",
    deps = [
        ":sparse_matmul_op",
    ],
)

tf_kernel_library(
    name = "sparse_matmul_op",
    prefix = "sparse_matmul_op",
    deps = MATH_DEPS,
)

cc_library(
    name = "math",
    deps = [
        ":aggregate_ops",
        ":argmax_op",
        ":batch_matmul_op",
        ":betainc_op",
        ":cast_op",
        ":check_numerics_op",
        ":cross_op",
        ":cwise_op",
        ":fft_ops",
        ":matmul_op",
        ":reduction_ops",
        ":scan_ops",
        ":segment_reduction_ops",
        ":sequence_ops",
    ],
)

tf_kernel_library(
    name = "aggregate_ops",
    prefix = "aggregate_ops",
    deps = MATH_DEPS,
)

tf_kernel_library(
    name = "argmax_op",
    prefix = "argmax_op",
    deps = MATH_DEPS,
)

tf_kernel_library(
    name = "batch_matmul_op",
    prefix = "batch_matmul_op",
    deps = MATH_DEPS,
)

tf_kernel_library(
    name = "betainc_op",
    prefix = "betainc_op",
    deps = MATH_DEPS,
)

tf_kernel_library(
    name = "cast_op",
    prefix = "cast_op",
    deps = MATH_DEPS,
)

tf_kernel_library(
    name = "check_numerics_op",
    prefix = "check_numerics_op",
    deps = MATH_DEPS,
)

tf_kernel_library(
    name = "cross_op",
    prefix = "cross_op",
    deps = MATH_DEPS,
)

tf_kernel_library(
    name = "cwise_op",
    prefix = "cwise_op",
    deps = MATH_DEPS,
)

tf_kernel_library(
    name = "fft_ops",
    prefix = "fft_ops",
    deps = MATH_DEPS,
)

tf_kernel_library(
    name = "matmul_op",
    prefix = "matmul_op",
    deps = MATH_DEPS,
)

tf_kernel_library(
    name = "reduction_ops",
    prefix = "reduction_ops",
    deps = MATH_DEPS,
)

tf_kernel_library(
    name = "segment_reduction_ops",
    prefix = "segment_reduction_ops",
    deps = MATH_DEPS,
)

tf_kernel_library(
    name = "scan_ops",
    prefix = "scan_ops",
    deps = MATH_DEPS,
)

tf_kernel_library(
    name = "sequence_ops",
    prefix = "sequence_ops",
    deps = MATH_DEPS,
)

tf_cuda_cc_test(
    name = "cast_op_test",
    size = "small",
    srcs = ["cast_op_test.cc"],
    deps = [
        ":cast_op",
        ":ops_testutil",
        ":ops_util",
        "//tensorflow/core:core_cpu",
        "//tensorflow/core:framework",
        "//tensorflow/core:lib",
        "//tensorflow/core:protos_all_cc",
        "//tensorflow/core:test",
        "//tensorflow/core:test_main",
        "//tensorflow/core:testlib",
    ],
)

tf_cc_test(
    name = "cross_op_test",
    size = "small",
    srcs = ["cross_op_test.cc"],
    deps = [
        ":cross_op",
        ":ops_testutil",
        ":ops_util",
        "//tensorflow/core:core_cpu",
        "//tensorflow/core:framework",
        "//tensorflow/core:lib",
        "//tensorflow/core:protos_all_cc",
        "//tensorflow/core:test",
        "//tensorflow/core:test_main",
        "//tensorflow/core:testlib",
    ],
)

tf_cc_tests(
    size = "small",
    srcs = [
        "sparse_add_op_test.cc",
        "sparse_dense_binary_op_shared_test.cc",
        "sparse_reduce_sum_op_test.cc",
    ],
    deps = [
        ":ops_testutil",
        ":ops_util",
        ":sparse_add_op",
        ":sparse_dense_binary_op_shared",
        ":sparse_reduce_sum_op",
        "//tensorflow/core:core_cpu",
        "//tensorflow/core:framework",
        "//tensorflow/core:lib",
        "//tensorflow/core:protos_all_cc",
        "//tensorflow/core:test",
        "//tensorflow/core:test_main",
        "//tensorflow/core:testlib",
    ],
)

tf_cuda_cc_test(
    name = "cwise_ops_test",
    size = "small",
    srcs = ["cwise_ops_test.cc"],
    deps = [
        ":bounds_check",
        ":cwise_op",
        ":nn",
        ":ops_testutil",
        ":ops_util",
        "//tensorflow/core:core_cpu",
        "//tensorflow/core:framework",
        "//tensorflow/core:lib",
        "//tensorflow/core:protos_all_cc",
        "//tensorflow/core:test",
        "//tensorflow/core:test_main",
        "//tensorflow/core:testlib",
    ],
)

tf_cuda_cc_test(
    name = "matmul_op_test",
    size = "small",
    srcs = ["matmul_op_test.cc"],
    deps = [
        ":matmul_op",
        ":ops_testutil",
        ":ops_util",
        "//tensorflow/core:core_cpu",
        "//tensorflow/core:framework",
        "//tensorflow/core:lib",
        "//tensorflow/core:protos_all_cc",
        "//tensorflow/core:test",
        "//tensorflow/core:test_main",
        "//tensorflow/core:testlib",
    ],
)

tf_cuda_cc_test(
    name = "batch_matmul_op_test",
    size = "small",
    srcs = ["batch_matmul_op_test.cc"],
    deps = [
        ":batch_matmul_op",
        ":ops_testutil",
        ":ops_util",
        "//tensorflow/core:core_cpu",
        "//tensorflow/core:framework",
        "//tensorflow/core:lib",
        "//tensorflow/core:protos_all_cc",
        "//tensorflow/core:test",
        "//tensorflow/core:test_main",
        "//tensorflow/core:testlib",
    ],
)

tf_cuda_cc_test(
    name = "reduction_ops_test",
    size = "small",
    srcs = ["reduction_ops_test.cc"],
    linkopts = select({
        "//tensorflow:darwin": ["-headerpad_max_install_names"],
        "//conditions:default": [],
    }),
    deps = [
        ":ops_testutil",
        ":ops_util",
        ":reduction_ops",
        "//tensorflow/core:core_cpu",
        "//tensorflow/core:framework",
        "//tensorflow/core:lib",
        "//tensorflow/core:protos_all_cc",
        "//tensorflow/core:test",
        "//tensorflow/core:test_main",
        "//tensorflow/core:testlib",
    ],
)

tf_cc_test(
    name = "segment_reduction_ops_test",
    size = "small",
    srcs = ["segment_reduction_ops_test.cc"],
    deps = [
        ":ops_testutil",
        ":ops_util",
        ":segment_reduction_ops",
        "//tensorflow/core:core_cpu",
        "//tensorflow/core:core_cpu_internal",
        "//tensorflow/core:framework",
        "//tensorflow/core:lib",
        "//tensorflow/core:protos_all_cc",
        "//tensorflow/core:test",
        "//tensorflow/core:test_main",
        "//tensorflow/core:testlib",
    ],
)

tf_cc_test(
    name = "immutable_constant_op_test",
    srcs = ["immutable_constant_op_test.cc"],
    deps = [
        ":array",
        ":immutable_constant_op",
        ":matmul_op",
        ":ops_testutil",
        ":ops_util",
        ":random_shuffle_op",
        "//tensorflow/cc:cc_ops",
        "//tensorflow/core:core_cpu",
        "//tensorflow/core:direct_session",
        "//tensorflow/core:framework",
        "//tensorflow/core:lib",
        "//tensorflow/core:ops",
        "//tensorflow/core:test",
        "//tensorflow/core:test_main",
        "//tensorflow/core:testlib",
    ],
)

tf_cuda_cc_test(
    name = "sparse_matmul_op_test",
    size = "small",
    srcs = ["sparse_matmul_op_test.cc"],
    deps = [
        ":ops_testutil",
        ":ops_util",
        ":sparse_matmul_op",
        "//tensorflow/core:core_cpu",
        "//tensorflow/core:framework",
        "//tensorflow/core:lib",
        "//tensorflow/core:protos_all_cc",
        "//tensorflow/core:test",
        "//tensorflow/core:test_main",
        "//tensorflow/core:testlib",
    ],
)

# conv_grad_ops currently has to be built with conv_ops*.
# TODO(josh11b, zhengxq): put these a separate libraries in ":nn" below once
# conv_ops_gpu.h has be separated into its own library.
tf_kernel_library(
    name = "conv_ops",
    srcs = [
        "conv_grad_filter_ops.cc",
        "conv_grad_input_ops.cc",
        "conv_grad_ops.cc",
        "conv_grad_ops_3d.cc",
        "deep_conv2d.cc",
    ],
    hdrs = [
        "conv_grad_ops.h",
        "deep_conv2d.h",
        "gemm_functors.h",
        "winograd_transform.h",
    ],
    prefix = "conv_ops",
    deps = [
        ":bounds_check",
        ":conv_2d",
        ":conv_3d",
        ":image_resizer_state",
        ":ops_util",
        "//tensorflow/core:core_cpu",
        "//tensorflow/core:framework",
        "//tensorflow/core:lib",
        "//tensorflow/core:nn_ops_op_lib",
    ],
)

tf_kernel_library(
    name = "depthwise_conv_op",
    prefix = "depthwise_conv_op",
    deps = [
        ":conv_ops",
        ":ops_util",
        "//tensorflow/core:core_cpu",
        "//tensorflow/core:framework",
        "//tensorflow/core:lib",
        "//tensorflow/core:nn_ops_op_lib",
    ],
)

tf_kernel_library(
    name = "depthwise_conv_grad_op",
    hdrs = [
        "depthwise_conv_op.h",
    ],
    prefix = "depthwise_conv_grad_op",
    deps = [
        ":ops_util",
        "//tensorflow/core:core_cpu",
        "//tensorflow/core:framework",
        "//tensorflow/core:lib",
        "//tensorflow/core:nn_ops_op_lib",
    ],
)

cc_library(
    name = "nn",
    deps = [
        ":batch_norm_op",
        ":bias_op",
        ":conv_ops",
        ":dilation_ops",
<<<<<<< HEAD
        ":fused_batch_norm_util_gpu",
        ":ops_util",
        ":pooling_ops",
        "//tensorflow/core:framework",
        "//tensorflow/core:lib",
        "//tensorflow/core:lib_internal",
        "//tensorflow/core:nn_grad",
        "//tensorflow/core:nn_ops_op_lib",
        "//third_party/eigen3",
    ] + if_not_windows([
        ":depthwise_conv_grad_op",
        ":depthwise_conv_op",
    ]),
=======
        ":fused_batch_norm_op",
        ":in_topk_op",
        ":l2loss_op",
        ":lrn_op",
        ":relu_op",
        ":softmax_op",
        ":softplus_op",
        ":softsign_op",
        ":topk_op",
        ":xent_op",
    ] + if_not_windows([":depthwise_conv_op"]),
)

NN_DEPS = [
    ":bounds_check",
    ":conv_2d",
    ":fused_batch_norm_util_gpu",
    ":ops_util",
    ":pooling_ops",
    "//tensorflow/core:framework",
    "//tensorflow/core:lib",
    "//tensorflow/core:lib_internal",
    "//tensorflow/core:nn_grad",
    "//tensorflow/core:nn_ops_op_lib",
    "//third_party/eigen3",
]

tf_kernel_library(
    name = "batch_norm_op",
    prefix = "batch_norm_op",
    deps = NN_DEPS,
)

tf_kernel_library(
    name = "bias_op",
    prefix = "bias_op",
    deps = NN_DEPS,
)

tf_kernel_library(
    name = "fused_batch_norm_op",
    prefix = "fused_batch_norm_op",
    deps = NN_DEPS,
)

tf_kernel_library(
    name = "in_topk_op",
    prefix = "in_topk_op",
    deps = NN_DEPS,
)

tf_kernel_library(
    name = "lrn_op",
    prefix = "lrn_op",
    deps = NN_DEPS,
)

tf_kernel_library(
    name = "relu_op",
    prefix = "relu_op",
    deps = NN_DEPS,
)

tf_kernel_library(
    name = "softmax_op",
    prefix = "softmax_op",
    deps = NN_DEPS,
)

tf_kernel_library(
    name = "softplus_op",
    prefix = "softplus_op",
    deps = NN_DEPS,
)

tf_kernel_library(
    name = "softsign_op",
    prefix = "softsign_op",
    deps = NN_DEPS,
)

tf_kernel_library(
    name = "topk_op",
    prefix = "topk_op",
    deps = NN_DEPS,
)

tf_kernel_library(
    name = "xent_op",
    prefix = "xent_op",
    deps = NN_DEPS,
>>>>>>> 0b40c9a7
)

tf_kernel_library(
    name = "l2loss_op",
    prefix = "l2loss_op",
    deps = [
        "//tensorflow/core:framework",
        "//tensorflow/core:lib",
        "//tensorflow/core:lib_internal",
        "//tensorflow/core:nn_grad",
        "//tensorflow/core:nn_ops_op_lib",
        "//third_party/eigen3",
    ],
)

tf_cuda_cc_test(
    name = "lrn_op_test",
    srcs = ["lrn_op_test.cc"],
    deps = [
        ":nn",
        ":ops_testutil",
        ":ops_util",
        ":xent_op",
        "//tensorflow/cc:cc_ops",
        "//tensorflow/core:core_cpu",
        "//tensorflow/core:core_cpu_internal",
        "//tensorflow/core:framework",
        "//tensorflow/core:lib",
        "//tensorflow/core:protos_all_cc",
        "//tensorflow/core:test",
        "//tensorflow/core:test_main",
        "//tensorflow/core:testlib",
    ],
)

tf_cuda_cc_test(
    name = "xent_op_test",
    srcs = ["xent_op_test.cc"],
    deps = [
        ":nn",
        ":ops_testutil",
        ":ops_util",
        ":xent_op",
        "//tensorflow/cc:cc_ops",
        "//tensorflow/core:core_cpu",
        "//tensorflow/core:core_cpu_internal",
        "//tensorflow/core:framework",
        "//tensorflow/core:lib",
        "//tensorflow/core:protos_all_cc",
        "//tensorflow/core:test",
        "//tensorflow/core:test_main",
        "//tensorflow/core:testlib",
    ],
)

tf_cuda_cc_test(
    name = "nn_ops_test",
    srcs = ["nn_ops_test.cc"],
    deps = [
        ":nn",
        ":ops_testutil",
        ":ops_util",
        "//tensorflow/cc:cc_ops",
        "//tensorflow/core:core_cpu",
        "//tensorflow/core:core_cpu_internal",
        "//tensorflow/core:framework",
        "//tensorflow/core:lib",
        "//tensorflow/core:protos_all_cc",
        "//tensorflow/core:test",
        "//tensorflow/core:test_main",
        "//tensorflow/core:testlib",
        "//third_party/eigen3",
    ],
)

tf_kernel_library(
    name = "pooling_ops",
    srcs = [
        "avgpooling_op.cc",
        "cudnn_pooling_gpu.cc",
        "fractional_avg_pool_op.cc",
        "fractional_max_pool_op.cc",
        "fractional_pool_common.cc",
        "maxpooling_op.cc",
        "pooling_ops_3d.cc",
        "pooling_ops_common.cc",
    ],
    hdrs = [
        "avgpooling_op.h",
        "cudnn_pooling_gpu.h",
        "fractional_pool_common.h",
        "maxpooling_op.h",
        "pooling_ops_common.h",
    ],
    gpu_srcs = [
        "avgpooling_op.h",
        "avgpooling_op_gpu.cu.cc",
        "maxpooling_op.h",
        "maxpooling_op_gpu.cu.cc",
        "maxpooling_op_gpu.h",
        "pooling_ops_common.h",
        "pooling_ops_common_gpu.h",
    ],
    deps = [
        ":conv_2d",
        ":conv_3d",
        ":conv_ops",
        ":eigen_helpers",
        ":ops_util",
        "//tensorflow/core:core_cpu",
        "//tensorflow/core:framework",
        "//tensorflow/core:lib",
        "//tensorflow/core:nn_ops_op_lib",
        "//third_party/eigen3",
    ],
)

tf_kernel_library(
    name = "fake_quant_ops",
    srcs = ["fake_quant_ops.cc"],
    hdrs = ["fake_quant_ops_functor.h"],
    gpu_srcs = [
        "fake_quant_ops_gpu.cu.cc",
        "fake_quant_ops_functor.h",
    ],
    deps = [
        "//tensorflow/core:framework",
        "//tensorflow/core:lib",
        "//third_party/eigen3",
    ],
    alwayslink = 1,
)

tf_kernel_library(
    name = "fused_batch_norm_util",
    gpu_srcs = [
        "fused_batch_norm_op.h",
        "fused_batch_norm_op.cu.cc",
    ],
    deps = [
        "//tensorflow/core:framework",
        "//tensorflow/core:lib",
    ],
)

cc_library(
    name = "pooling_ops_hdrs",
    hdrs = [
        "avgpooling_op.h",
        "maxpooling_op.h",
        "pooling_ops_common.h",
    ],
    deps = [
        ":eigen_helpers",
        ":ops_util_hdrs",
        "//third_party/eigen3",
    ],
)

tf_kernel_library(
    name = "dilation_ops",
    prefix = "dilation_ops",
    deps = [
        ":ops_util",
        "//tensorflow/core:core_cpu",
        "//tensorflow/core:framework",
        "//tensorflow/core:lib",
        "//tensorflow/core:nn_ops_op_lib",
        "//third_party/eigen3",
    ],
)

tf_kernel_library(
    name = "batch_space_ops",
    srcs = [
        "batchtospace_op.cc",
        "spacetobatch_functor.cc",
        "spacetobatch_functor.h",
        "spacetobatch_op.cc",
    ],
    gpu_srcs = [
        "spacetobatch_functor.h",
        "spacetobatch_functor_gpu.cu.cc",
    ],
    visibility = ["//visibility:private"],
    deps = [
        ":bounds_check",
        "//tensorflow/core:framework",
        "//tensorflow/core:lib",
        "//third_party/eigen3",
    ],
)

tf_cuda_cc_test(
    name = "spacetobatch_benchmark_test",
    srcs = ["spacetobatch_benchmark_test.cc"],
    deps = [
        ":batch_space_ops",
        ":ops_testutil",
        ":ops_util",
        "//tensorflow/core:core_cpu",
        "//tensorflow/core:framework",
        "//tensorflow/core:protos_all_cc",
        "//tensorflow/core:test",
        "//tensorflow/core:test_main",
        "//tensorflow/core:testlib",
    ],
)

tf_kernel_library(
    name = "depth_space_ops",
    srcs = [
        "depthtospace_op.cc",
        "spacetodepth_op.cc",
    ],
    hdrs = [
        "depthtospace_op.h",
        "spacetodepth_op.h",
    ],
    gpu_srcs = [
        "depthtospace_op.h",
        "depthtospace_op_gpu.cu.cc",
        "spacetodepth_op.h",
        "spacetodepth_op_gpu.cu.cc",
    ],
    visibility = ["//visibility:private"],
    deps = [
        "//tensorflow/core:framework",
        "//tensorflow/core:lib",
        "//third_party/eigen3",
    ],
)

cc_library(
    name = "parsing",
    deps = [
        ":decode_csv_op",
        ":decode_raw_op",
        ":example_parsing_ops",
        ":parse_tensor_op",
        ":string_to_number_op",
    ],
)

PARSING_DEPS = [
    "//tensorflow/core:framework",
    "//tensorflow/core:lib",
    "//tensorflow/core:parsing_ops_op_lib",
    "//tensorflow/core:proto_text",
    "//tensorflow/core:protos_all_cc",
]

tf_kernel_library(
    name = "decode_csv_op",
    prefix = "decode_csv_op",
    deps = PARSING_DEPS,
)

tf_kernel_library(
    name = "decode_raw_op",
    prefix = "decode_raw_op",
    deps = PARSING_DEPS,
)

tf_kernel_library(
    name = "example_parsing_ops",
    prefix = "example_parsing_ops",
    deps = PARSING_DEPS,
)

tf_kernel_library(
    name = "parse_tensor_op",
    prefix = "parse_tensor_op",
    deps = PARSING_DEPS,
)

tf_kernel_library(
    name = "string_to_number_op",
    prefix = "string_to_number_op",
    deps = PARSING_DEPS,
)

cc_library(
    name = "random_ops",
    deps = [
        ":random_op",
        ":random_shuffle_op",
    ],
)

RANDOM_OPS_DEPS = [
    "//tensorflow/core:core_cpu",
    "//tensorflow/core:framework",
    "//tensorflow/core:lib",
    "//tensorflow/core:lib_internal",
    "//tensorflow/core:random_ops_op_lib",
]

tf_kernel_library(
    name = "random_op",
    prefix = "random_op",
    deps = RANDOM_OPS_DEPS,
)

tf_kernel_library(
    name = "random_shuffle_op",
    prefix = "random_shuffle_op",
    deps = RANDOM_OPS_DEPS,
)

tf_cuda_cc_test(
    name = "random_op_test",
    size = "small",
    srcs = ["random_op_test.cc"],
    deps = [
        ":random_ops",
        "//tensorflow/core:core_cpu",
        "//tensorflow/core:framework",
        "//tensorflow/core:lib",
        "//tensorflow/core:test",
        "//tensorflow/core:test_main",
        "//tensorflow/core:testlib",
    ],
)

cc_library(
    name = "required",
    deps = [
        ":no_op",
        ":sendrecv_ops",
    ],
)

REQUIRED_DEPS = [
    "//tensorflow/core:framework",
    "//tensorflow/core:lib",
    "//tensorflow/core:no_op_op_lib",
    "//tensorflow/core:sendrecv_ops_op_lib",
]

tf_kernel_library(
    name = "no_op",
    prefix = "no_op",
    deps = REQUIRED_DEPS,
)

tf_kernel_library(
    name = "sendrecv_ops",
    prefix = "sendrecv_ops",
    deps = REQUIRED_DEPS,
)

cc_library(
    name = "sparse",
    deps = [
        ":serialize_sparse_op",
        ":sparse_add_grad_op",
        ":sparse_add_op",
        ":sparse_concat_op",
        ":sparse_dense_binary_op_shared",
        ":sparse_reduce_sum_op",
        ":sparse_reorder_op",
        ":sparse_reshape_op",
        ":sparse_softmax",
        ":sparse_sparse_binary_op_shared",
        ":sparse_split_op",
        ":sparse_tensor_dense_add_op",
        ":sparse_tensor_dense_matmul_op",
        ":sparse_tensors_map_ops",
        ":sparse_to_dense_op",
        ":sparse_xent_op",
    ],
)

SPARSE_DEPS = [
    ":bounds_check",
    ":cwise_op",
    ":fill_functor",
    ":scatter_functor",
    "//third_party/eigen3",
    "//tensorflow/core:framework",
    "//tensorflow/core:lib",
    "//tensorflow/core:sparse_ops_op_lib",
]

tf_kernel_library(
    name = "sparse_add_grad_op",
    prefix = "sparse_add_grad_op",
    deps = SPARSE_DEPS,
)

tf_kernel_library(
    name = "sparse_add_op",
    prefix = "sparse_add_op",
    deps = SPARSE_DEPS,
)

tf_kernel_library(
    name = "sparse_concat_op",
    prefix = "sparse_concat_op",
    deps = SPARSE_DEPS,
)

tf_kernel_library(
    name = "sparse_reduce_sum_op",
    prefix = "sparse_reduce_sum_op",
    deps = SPARSE_DEPS,
)

tf_kernel_library(
    name = "sparse_dense_binary_op_shared",
    prefix = "sparse_dense_binary_op_shared",
    deps = SPARSE_DEPS,
)

tf_kernel_library(
    name = "sparse_sparse_binary_op_shared",
    prefix = "sparse_sparse_binary_op_shared",
    deps = SPARSE_DEPS,
)

tf_kernel_library(
    name = "sparse_reorder_op",
    prefix = "sparse_reorder_op",
    deps = SPARSE_DEPS,
)

tf_kernel_library(
    name = "sparse_reshape_op",
    prefix = "sparse_reshape_op",
    deps = SPARSE_DEPS,
)

tf_kernel_library(
    name = "sparse_softmax",
    prefix = "sparse_softmax",
    deps = SPARSE_DEPS,
)

tf_kernel_library(
    name = "sparse_split_op",
    prefix = "sparse_split_op",
    deps = SPARSE_DEPS,
)

tf_kernel_library(
    name = "sparse_tensor_dense_add_op",
    prefix = "sparse_tensor_dense_add_op",
    deps = SPARSE_DEPS,
)

tf_kernel_library(
    name = "sparse_tensor_dense_matmul_op",
    prefix = "sparse_tensor_dense_matmul_op",
    deps = SPARSE_DEPS,
)

tf_kernel_library(
    name = "sparse_to_dense_op",
    prefix = "sparse_to_dense_op",
    deps = SPARSE_DEPS,
)

tf_kernel_library(
    name = "sparse_xent_op",
    prefix = "sparse_xent_op",
    deps = SPARSE_DEPS,
)

tf_kernel_library(
    name = "serialize_sparse_op",
    prefix = "serialize_sparse_op",
    deps = SPARSE_DEPS,
)

tf_kernel_library(
    name = "sparse_tensors_map_ops",
    prefix = "sparse_tensors_map_ops",
    deps = SPARSE_DEPS,
)

tf_cuda_cc_tests(
    size = "small",
    srcs = [
        "sparse_tensor_dense_matmul_op_test.cc",
        "sparse_to_dense_op_test.cc",
        "sparse_xent_op_test.cc",
    ],
    deps = [
        ":ops_testutil",
        ":ops_util",
        ":sparse",
        ":xent_op",
        "//tensorflow/core:core_cpu",
        "//tensorflow/core:core_cpu_internal",
        "//tensorflow/core:framework",
        "//tensorflow/core:protos_all_cc",
        "//tensorflow/core:test",
        "//tensorflow/core:test_main",
        "//tensorflow/core:testlib",
    ],
)

cc_library(
    name = "loss_updaters",
    hdrs = [
        "hinge-loss.h",
        "logistic-loss.h",
        "loss.h",
        "smooth-hinge-loss.h",
        "squared-loss.h",
    ],
    deps = ["//tensorflow/core:framework_headers_lib"],
)

cc_test(
    name = "loss_test",
    size = "small",
    srcs = ["loss_test.cc"],
    deps = [
        ":loss_updaters",
        "//tensorflow/core:lib",
        "//tensorflow/core:test",
        "//tensorflow/core:test_main",
    ],
)

tf_cc_test(
    name = "sdca_ops_test",
    size = "small",
    srcs = ["sdca_ops_test.cc"],
    linkstatic = tf_kernel_tests_linkstatic(),  # Required for benchmarking
    deps = [
        ":ops_util",
        "//tensorflow/core:all_kernels",
        "//tensorflow/core:core_cpu",
        "//tensorflow/core:framework",
        "//tensorflow/core:lib_internal",
        "//tensorflow/core:test",
        "//tensorflow/core:test_main",
        "//tensorflow/core:testlib",
    ],
)

tf_kernel_library(
    name = "sdca_ops",
    prefix = "sdca_ops",
    deps = [
        ":loss_updaters",
        ":sdca_internal",
        "//tensorflow/core:framework",
        "//tensorflow/core:lib",
        "//tensorflow/core:lib_internal",
        "//tensorflow/core:sdca_ops_op_lib",
        "//third_party/eigen3",
        "@farmhash_archive//:farmhash",
    ],
    alwayslink = 1,
)

cc_library(
    name = "sdca_internal",
    srcs = ["sdca_internal.cc"],
    hdrs = ["sdca_internal.h"],
    deps = [
        ":loss_updaters",
        "//tensorflow/core:framework",
        "//tensorflow/core:lib",
        "//tensorflow/core:lib_internal",
        "//third_party/eigen3",
    ],
)

cc_library(
    name = "state",
    deps = [
        ":count_up_to_op",
        ":dense_update_ops",
        ":scatter_nd_op",
        ":scatter_op",
        ":variable_ops",
    ],
)

STATE_DEPS = [
    ":assign_op",
    ":bounds_check",
    ":fill_functor",
    ":scatter_functor",
    "//third_party/eigen3",
    "//tensorflow/core:framework",
    "//tensorflow/core:lib",
    "//tensorflow/core:state_ops_op_lib",
]

tf_kernel_library(
    name = "count_up_to_op",
    prefix = "count_up_to_op",
    deps = STATE_DEPS,
)

tf_kernel_library(
    name = "dense_update_ops",
    prefix = "dense_update_ops",
    deps = STATE_DEPS,
)

tf_kernel_library(
    name = "scatter_op",
    prefix = "scatter_op",
    deps = STATE_DEPS,
)

tf_kernel_library(
    name = "scatter_nd_op",
    prefix = "scatter_nd_op",
    deps = STATE_DEPS,
)

tf_kernel_library(
    name = "variable_ops",
    prefix = "variable_ops",
    deps = STATE_DEPS,
)

tf_cc_test(
    name = "scatter_op_test",
    size = "small",
    srcs = ["scatter_op_test.cc"],
    deps = [
        ":fill_functor",
        ":ops_testutil",
        ":ops_util",
        ":scatter_op",
        "//tensorflow/core:framework",
        "//tensorflow/core:lib",
        "//tensorflow/core:protos_all_cc",
        "//tensorflow/core:test",
        "//tensorflow/core:test_main",
        "//tensorflow/core:testlib",
    ],
)

tf_cc_test(
    name = "scatter_nd_op_test",
    size = "small",
    srcs = ["scatter_nd_op_test.cc"],
    tags = ["noasan"],  # http://b/32635055
    deps = [
        ":ops_testutil",
        ":ops_util",
        ":scatter_nd_op",
        "//tensorflow/core:framework",
        "//tensorflow/core:lib",
        "//tensorflow/core:protos_all_cc",
        "//tensorflow/core:test",
        "//tensorflow/core:test_main",
        "//tensorflow/core:testlib",
    ],
)

cc_library(
    name = "string",
    deps = [
        ":as_string_op",
        ":base64_ops",
        ":reduce_join_op",
        ":string_join_op",
        ":string_split_op",
        ":string_to_hash_bucket_op",
        ":substr_op",
    ],
)

STRING_DEPS = [
    ":bounds_check",
    "//third_party/eigen3",
    "//tensorflow/core:framework",
    "//tensorflow/core:lib",
    "//tensorflow/core:lib_internal",
    "//tensorflow/core:string_ops_op_lib",
]

tf_kernel_library(
    name = "string_to_hash_bucket_op",
    prefix = "string_to_hash_bucket_op",
    deps = STRING_DEPS,
)

tf_kernel_library(
    name = "reduce_join_op",
    prefix = "reduce_join_op",
    deps = STRING_DEPS,
)

tf_kernel_library(
    name = "string_join_op",
    prefix = "string_join_op",
    deps = STRING_DEPS,
)

tf_kernel_library(
    name = "string_split_op",
    prefix = "string_split_op",
    deps = STRING_DEPS,
)

tf_kernel_library(
    name = "substr_op",
    prefix = "substr_op",
    deps = STRING_DEPS,
)

tf_kernel_library(
    name = "as_string_op",
    prefix = "as_string_op",
    deps = STRING_DEPS,
)

tf_kernel_library(
    name = "base64_ops",
    prefix = "base64_ops",
    deps = STRING_DEPS,
)

tf_kernel_library(
    name = "training_ops",
    prefix = "training_ops",
    deps = [
        ":bounds_check",
        "//tensorflow/core:framework",
        "//tensorflow/core:lib",
        "//tensorflow/core:training_ops_op_lib",
        "//third_party/eigen3",
    ],
)

tf_cc_test(
    name = "training_ops_test",
    size = "small",
    srcs = ["training_ops_test.cc"],
    deps = [
        ":ops_util",
        ":training_ops",
        "//tensorflow/core:core_cpu",
        "//tensorflow/core:framework",
        "//tensorflow/core:test",
        "//tensorflow/core:test_main",
        "//tensorflow/core:testlib",
    ],
)

tf_kernel_library(
    name = "multinomial_op",
    prefix = "multinomial_op",
    deps = [
        ":random_ops",
        "//tensorflow/core:framework",
        "//tensorflow/core:lib",
        "//tensorflow/core:lib_internal",
    ],
)

tf_cuda_cc_test(
    name = "multinomial_op_test",
    size = "small",
    srcs = ["multinomial_op_test.cc"],
    deps = [
        ":multinomial_op",
        ":ops_util",
        "//tensorflow/core:core_cpu",
        "//tensorflow/core:framework",
        "//tensorflow/core:test",
        "//tensorflow/core:test_main",
        "//tensorflow/core:testlib",
    ],
)

tf_kernel_library(
    name = "parameterized_truncated_normal_op",
    prefix = "parameterized_truncated_normal_op",
    deps = [
        "//tensorflow/core:core_cpu",
        "//tensorflow/core:framework",
        "//tensorflow/core:lib",
        "//tensorflow/core:lib_internal",
        "//tensorflow/core:random_ops_op_lib",
    ],
)

tf_cuda_cc_test(
    name = "parameterized_truncated_normal_op_test",
    size = "small",
    srcs = ["parameterized_truncated_normal_op_test.cc"],
    deps = [
        ":ops_util",
        ":parameterized_truncated_normal_op",
        "//tensorflow/core:core_cpu",
        "//tensorflow/core:framework",
        "//tensorflow/core:test",
        "//tensorflow/core:test_main",
        "//tensorflow/core:testlib",
    ],
)

# Android libraries -----------------------------------------------------------

# Changes to the Android srcs here should be replicated in
# tensorflow/contrib/makefile/tf_op_files.txt
# LINT.IfChange
filegroup(
    name = "android_srcs",
    srcs = [
        "avgpooling_op.h",
        "bounds_check.h",
        "cwise_ops.h",
        "cwise_ops_common.h",
        "cwise_ops_gradients.h",
        "eigen_activations.h",
        "eigen_attention.h",
        "eigen_backward_cuboid_convolutions.h",
        "eigen_backward_spatial_convolutions.h",
        "eigen_cuboid_convolution.h",
        "eigen_patch_3d.h",
        "eigen_pooling.h",
        "eigen_softmax.h",
        "eigen_spatial_convolutions.h",
        "fifo_queue.h",
        "maxpooling_op.h",
        "ops_util.cc",
        "ops_util.h",
        "padding_fifo_queue.h",
        "pooling_ops_common.cc",
        "pooling_ops_common.h",
        "queue_base.h",
        "queue_op.h",
        "typed_queue.h",
    ],
)

# Core kernels we want on Android. Only a subset of kernels to keep
# base library small.
filegroup(
    name = "android_core_ops",
    srcs = [
        "aggregate_ops.cc",
        "aggregate_ops.h",
        "aggregate_ops_cpu.h",
        "assign_op.h",
        "bias_op.cc",
        "bias_op.h",
        "bounds_check.h",
        "cast_op.cc",
        "cast_op.h",
        "cast_op_impl.h",
        "cast_op_impl_bfloat.cc",
        "cast_op_impl_bool.cc",
        "cast_op_impl_complex128.cc",
        "cast_op_impl_complex64.cc",
        "cast_op_impl_double.cc",
        "cast_op_impl_float.cc",
        "cast_op_impl_half.cc",
        "cast_op_impl_int16.cc",
        "cast_op_impl_int32.cc",
        "cast_op_impl_int64.cc",
        "cast_op_impl_int8.cc",
        "cast_op_impl_uint16.cc",
        "cast_op_impl_uint8.cc",
        "concat_lib.h",
        "concat_lib_cpu.cc",
        "concat_lib_cpu.h",
        "concat_op.cc",
        "constant_op.cc",
        "constant_op.h",
        "cwise_ops.h",
        "cwise_ops_common.cc",
        "cwise_ops_common.h",
        "cwise_ops_gradients.h",
        "dense_update_ops.cc",
        "dense_update_ops.h",
        "example_parsing_ops.cc",
        "fill_functor.cc",
        "fill_functor.h",
        "function_ops.cc",
        "gather_functor.h",
        "gather_op.cc",
        "identity_op.cc",
        "identity_op.h",
        "immutable_constant_op.cc",
        "immutable_constant_op.h",
        "matmul_op.cc",
        "matmul_op.h",
        "no_op.cc",
        "no_op.h",
        "non_max_suppression_op.cc",
        "non_max_suppression_op.h",
        "one_hot_op.cc",
        "one_hot_op.h",
        "ops_util.h",
        "pack_op.cc",
        "pooling_ops_common.h",
        "reshape_op.cc",
        "reshape_op.h",
        "reverse_sequence_op.cc",
        "reverse_sequence_op.h",
        "sendrecv_ops.cc",
        "sendrecv_ops.h",
        "sequence_ops.cc",
        "shape_ops.cc",
        "slice_op.cc",
        "slice_op.h",
        "slice_op_cpu_impl.h",
        "slice_op_cpu_impl_1.cc",
        "slice_op_cpu_impl_2.cc",
        "slice_op_cpu_impl_3.cc",
        "slice_op_cpu_impl_4.cc",
        "slice_op_cpu_impl_5.cc",
        "slice_op_cpu_impl_6.cc",
        "softmax_op.cc",
        "softmax_op.h",
        "softmax_op_functor.h",
        "split_lib.h",
        "split_lib_cpu.cc",
        "split_op.cc",
        "split_v_op.cc",
        "strided_slice_op.cc",
        "strided_slice_op.h",
        "strided_slice_op_impl.h",
        "strided_slice_op_inst_0.cc",
        "strided_slice_op_inst_1.cc",
        "strided_slice_op_inst_2.cc",
        "strided_slice_op_inst_3.cc",
        "strided_slice_op_inst_4.cc",
        "strided_slice_op_inst_5.cc",
        "strided_slice_op_inst_6.cc",
        "unpack_op.cc",
        "variable_ops.cc",
        "variable_ops.h",
    ],
)

# Other kernels we may want on Android.
#
# The kernels can be consumed as a whole or in two groups for
# supporting separate compilation. Note that the split into groups
# is entirely for improving compilation time, and not for
# organizational reasons; you should not depend on any
# of those groups independently.
filegroup(
    name = "android_extended_ops",
    srcs = [
        ":android_extended_ops_group1",
        ":android_extended_ops_group2",
        ":android_quantized_ops",
    ],
    visibility = ["//visibility:public"],
)

filegroup(
    name = "android_extended_ops_headers",
    srcs = [
        "argmax_op.h",
        "avgpooling_op.h",
        "batch_norm_op.h",
        "control_flow_ops.h",
        "conv_2d.h",
        "conv_ops.h",
        "depthwise_conv_op.h",
        "fake_quant_ops_functor.h",
        "gemm_functors.h",
        "image_resizer_state.h",
        "maxpooling_op.h",
        "mirror_pad_op.h",
        "mirror_pad_op_cpu_impl.h",
        "pad_op.h",
        "random_op.h",
        "reduction_ops.h",
        "reduction_ops_common.h",
        "relu_op.h",
        "relu_op_functor.h",
        "resize_bilinear_op.h",
        "reverse_op.h",
        "save_restore_tensor.h",
        "softplus_op.h",
        "softsign_op.h",
        "tensor_array.h",
        "tile_ops_cpu_impl.h",
        "tile_ops_impl.h",
        "training_ops.h",
        "transpose_functor.h",
        "transpose_op.h",
        "where_op.h",
        "xent_op.h",
    ],
)

filegroup(
    name = "android_extended_ops_group1",
    srcs = [
        "argmax_op.cc",
        "avgpooling_op.cc",
        "batch_norm_op.cc",
        "bcast_ops.cc",
        "check_numerics_op.cc",
        "control_flow_ops.cc",
        "conv_2d.h",
        "conv_grad_filter_ops.cc",
        "conv_grad_input_ops.cc",
        "conv_grad_ops.cc",
        "conv_grad_ops.h",
        "conv_ops.cc",
        "conv_ops_fused.cc",
        "conv_ops_using_gemm.cc",
        "cwise_op_abs.cc",
        "cwise_op_add_1.cc",
        "cwise_op_add_2.cc",
        "cwise_op_div.cc",
        "cwise_op_equal_to_1.cc",
        "cwise_op_equal_to_2.cc",
        "cwise_op_exp.cc",
        "cwise_op_floor.cc",
        "cwise_op_greater.cc",
        "cwise_op_greater_equal.cc",
        "cwise_op_isfinite.cc",
        "cwise_op_less.cc",
        "cwise_op_log.cc",
        "cwise_op_logical_and.cc",
        "cwise_op_maximum.cc",
        "cwise_op_minimum.cc",
        "cwise_op_mul_1.cc",
        "cwise_op_mul_2.cc",
        "cwise_op_neg.cc",
        "cwise_op_reciprocal.cc",
        "cwise_op_rsqrt.cc",
        "cwise_op_select.cc",
        "cwise_op_sigmoid.cc",
        "cwise_op_sqrt.cc",
        "cwise_op_square.cc",
        "cwise_op_squared_difference.cc",
        "cwise_op_sub.cc",
        "cwise_op_tanh.cc",
        "deep_conv2d.cc",
        "deep_conv2d.h",
        "depthwise_conv_op.cc",
        "dynamic_partition_op.cc",
        "fake_quant_ops.cc",
        "fifo_queue.cc",
        "fused_batch_norm_op.cc",
        "winograd_transform.h",
        ":android_extended_ops_headers",
    ],
)

filegroup(
    name = "android_extended_ops_group2",
    srcs = [
        "ctc_decoder_ops.cc",
        "dynamic_stitch_op.cc",
        "in_topk_op.cc",
        "logging_ops.cc",
        "lrn_op.cc",
        "maxpooling_op.cc",
        "mirror_pad_op.cc",
        "mirror_pad_op_cpu_impl_1.cc",
        "mirror_pad_op_cpu_impl_2.cc",
        "mirror_pad_op_cpu_impl_3.cc",
        "mirror_pad_op_cpu_impl_4.cc",
        "mirror_pad_op_cpu_impl_5.cc",
        "pad_op.cc",
        "padding_fifo_queue.cc",
        "padding_fifo_queue_op.cc",
        "queue_base.cc",
        "queue_ops.cc",
        "random_op.cc",
        "reduction_ops_common.cc",
        "reduction_ops_max.cc",
        "reduction_ops_mean.cc",
        "reduction_ops_min.cc",
        "reduction_ops_prod.cc",
        "reduction_ops_sum.cc",
        "relu_op.cc",
        "resize_bilinear_op.cc",
        "resize_nearest_neighbor_op.cc",
        "restore_op.cc",
        "reverse_op.cc",
        "save_op.cc",
        "save_restore_tensor.cc",
        "save_restore_v2_ops.cc",
        "session_ops.cc",
        "softplus_op.cc",
        "softsign_op.cc",
        "sparse_to_dense_op.cc",
        "stack_ops.cc",
        "summary_op.cc",
        "tensor_array.cc",
        "tensor_array_ops.cc",
        "tile_ops.cc",
        "tile_ops_cpu_impl_1.cc",
        "tile_ops_cpu_impl_2.cc",
        "tile_ops_cpu_impl_3.cc",
        "tile_ops_cpu_impl_4.cc",
        "tile_ops_cpu_impl_5.cc",
        "tile_ops_cpu_impl_6.cc",
        "topk_op.cc",
        "training_ops.cc",
        "transpose_functor_cpu.cc",
        "transpose_op.cc",
        "where_op.cc",
        "xent_op.cc",
        ":android_extended_ops_headers",
    ],
)

filegroup(
    name = "android_quantized_ops",
    srcs = [
        "dequantize_op.cc",
        "meta_support.cc",
        "meta_support.h",
        "quantization_utils.cc",
        "quantization_utils.h",
        "quantize_down_and_shrink_range.cc",
        "quantize_op.cc",
        "quantized_activation_ops.cc",
        "quantized_batch_norm_op.cc",
        "quantized_bias_add_op.cc",
        "quantized_concat_op.cc",
        "quantized_conv_ops.cc",
        "quantized_matmul_op.cc",
        "quantized_pooling_ops.cc",
        "quantized_reshape_op.cc",
        "reference_gemm.h",
        "requantization_range_op.cc",
        "requantize.cc",
        "reshape_op.h",
    ],
    visibility = ["//visibility:public"],
)

# A file group which contains nearly all available operators which
# may work on Android. This is intended to be used with selective
# registration.
filegroup(
    name = "android_all_ops",
    srcs = glob(
        [
            "*.cc",
            "*.h",
        ],
        exclude = [
            "*test.cc",
            "*testutil*",
            "*testlib*",
            "*main.cc",
            "*_gpu*",
            "*_3d*",
            "*.cu.*",
            # Ops already in android_srcs
            "ops_util.cc",
            "pooling_ops_common.cc",
            # Ops which we are currently excluding because they are likely
            # not used on Android. Those ops also do not compile if included,
            # unless we add the additional deps they need.
            "tf_record_reader_op.*",
            "string_to_hash_bucket_op.*",
            "sdca_ops.*",
            "sdca_internal.*",
            "text_line_reader_op.*",
            "summary_image_op.*",
            "encode_png_op.*",
            "decode_png_op.*",
            "encode_jpeg_op.*",
            "decode_jpeg_op.*",
            "decode_gif_op.*",
            "identity_reader_op.*",
            "reader_base.*",
            "fixed_length_record_reader_op.*",
            "whole_file_read_ops.*",
            "sample_distorted_bounding_box_op.*",
            "ctc_loss_op.*",
            # Excluded due to experimental status:
            "debug_ops.*",
            # Ops excluded because they do not build correctly for Android.
            # See b/29213790
            "scatter_nd_op*",
            "sparse_matmul_op.*",
        ],
    ),
    visibility = ["//visibility:public"],
)
# LINT.ThenChange(//tensorflow/contrib/makefile/tf_op_files.txt)

cc_library(
    name = "android_tensorflow_kernels",
    srcs = select({
        "//tensorflow:android": [
            "//tensorflow/core/kernels:android_core_ops",
            "//tensorflow/core/kernels:android_extended_ops",
        ],
        "//conditions:default": [],
    }),
    copts = tf_copts(),
    tags = [
        "manual",
        "notap",
    ],
    visibility = ["//visibility:public"],
    deps = [
        "//tensorflow/core:android_tensorflow_lib_lite",
        "//tensorflow/core:protos_cc",
        "//third_party/eigen3",
        "@gemmlowp//:gemmlowp",
    ],
    alwayslink = 1,
)

#   Quantization-specific OpKernels

tf_kernel_library(
    name = "quantized_ops",
    srcs = [
        "dequantize_op.cc",
        "meta_support.cc",
        "quantization_utils.cc",
        "quantize_down_and_shrink_range.cc",
        "quantize_op.cc",
        "quantized_activation_ops.cc",
        "quantized_batch_norm_op.cc",
        "quantized_bias_add_op.cc",
        "quantized_concat_op.cc",
        "quantized_conv_ops.cc",
        "quantized_matmul_op.cc",
        "quantized_pooling_ops.cc",
        "quantized_reshape_op.cc",
        "requantization_range_op.cc",
        "requantize.cc",
        "reshape_op.h",
    ],
    hdrs = [
        "meta_support.h",
        "quantization_utils.h",
        "reference_gemm.h",
    ],
    deps = [
        ":concat_lib_hdrs",
        ":conv_ops",
        ":eigen_helpers",
        ":ops_util",
        ":pooling_ops",
        "//tensorflow/core",
        "//tensorflow/core:array_ops_op_lib",
        "//tensorflow/core:framework",
        "//tensorflow/core:lib",
        "//tensorflow/core:math_ops_op_lib",
        "//tensorflow/core:nn_ops_op_lib",
        "//third_party/eigen3",
        "@gemmlowp//:gemmlowp",
    ],
)

tf_cc_test(
    name = "requantization_range_op_test",
    size = "small",
    srcs = ["requantization_range_op_test.cc"],
    deps = [
        ":ops_testutil",
        ":ops_util",
        ":quantized_ops",
        "//tensorflow/core:framework",
        "//tensorflow/core:protos_all_cc",
        "//tensorflow/core:test",
        "//tensorflow/core:test_main",
        "//tensorflow/core:testlib",
    ],
)

tf_cc_test(
    name = "quantize_down_and_shrink_range_op_test",
    size = "small",
    srcs = ["quantize_down_and_shrink_range_op_test.cc"],
    deps = [
        ":ops_testutil",
        ":ops_util",
        ":quantized_ops",
        "//tensorflow/core:framework",
        "//tensorflow/core:protos_all_cc",
        "//tensorflow/core:test",
        "//tensorflow/core:test_main",
        "//tensorflow/core:testlib",
    ],
)

tf_cc_test(
    name = "requantize_op_test",
    size = "small",
    srcs = ["requantize_op_test.cc"],
    deps = [
        ":ops_testutil",
        ":ops_util",
        ":quantized_ops",
        "//tensorflow/core:framework",
        "//tensorflow/core:protos_all_cc",
        "//tensorflow/core:test",
        "//tensorflow/core:test_main",
        "//tensorflow/core:testlib",
    ],
)

tf_cc_test(
    name = "quantization_utils_test",
    srcs = ["quantization_utils_test.cc"],
    deps = [
        ":quantized_ops",
        "//tensorflow/core:array_ops_op_lib",
        "//tensorflow/core:core_cpu",
        "//tensorflow/core:core_cpu_internal",
        "//tensorflow/core:framework",
        "//tensorflow/core:lib",
        "//tensorflow/core:math_ops_op_lib",
        "//tensorflow/core:nn_ops_op_lib",
        "//tensorflow/core:protos_all_cc",
        "//tensorflow/core:test",
        "//tensorflow/core:test_main",
        "//tensorflow/core:testlib",
        "//third_party/eigen3",
    ],
)

tf_cc_test(
    name = "quantized_activation_ops_test",
    srcs = ["quantized_activation_ops_test.cc"],
    deps = [
        ":ops_testutil",
        ":ops_util",
        ":quantized_ops",
        "//tensorflow/core:array_ops_op_lib",
        "//tensorflow/core:framework",
        "//tensorflow/core:math_ops_op_lib",
        "//tensorflow/core:nn_ops_op_lib",
        "//tensorflow/core:protos_all_cc",
        "//tensorflow/core:test",
        "//tensorflow/core:test_main",
        "//tensorflow/core:testlib",
    ],
)

tf_cc_test(
    name = "quantized_bias_add_op_test",
    size = "small",
    srcs = ["quantized_bias_add_op_test.cc"],
    deps = [
        ":ops_testutil",
        ":ops_util",
        ":quantized_ops",
        "//tensorflow/core:array_ops_op_lib",
        "//tensorflow/core:framework",
        "//tensorflow/core:math_ops_op_lib",
        "//tensorflow/core:nn_ops_op_lib",
        "//tensorflow/core:protos_all_cc",
        "//tensorflow/core:test",
        "//tensorflow/core:test_main",
        "//tensorflow/core:testlib",
    ],
)

tf_cc_test(
    name = "quantized_conv_ops_test",
    size = "small",
    srcs = ["quantized_conv_ops_test.cc"],
    tags = ["nomsan"],  # http://b/32242946
    deps = [
        ":ops_testutil",
        ":ops_util",
        ":quantized_ops",
        "//tensorflow/core:array_ops_op_lib",
        "//tensorflow/core:framework",
        "//tensorflow/core:math_ops_op_lib",
        "//tensorflow/core:nn_ops_op_lib",
        "//tensorflow/core:protos_all_cc",
        "//tensorflow/core:test",
        "//tensorflow/core:test_main",
        "//tensorflow/core:testlib",
    ],
)

tf_cc_test(
    name = "quantize_op_test",
    size = "small",
    srcs = ["quantize_op_test.cc"],
    deps = [
        ":ops_testutil",
        ":ops_util",
        ":quantized_ops",
        "//tensorflow/core:array_ops_op_lib",
        "//tensorflow/core:framework",
        "//tensorflow/core:math_ops_op_lib",
        "//tensorflow/core:nn_ops_op_lib",
        "//tensorflow/core:protos_all_cc",
        "//tensorflow/core:test",
        "//tensorflow/core:test_main",
        "//tensorflow/core:testlib",
    ],
)

tf_cc_test(
    name = "quantized_matmul_op_test",
    size = "small",
    srcs = ["quantized_matmul_op_test.cc"],
    tags = ["nomsan"],  # http://b/32242946
    deps = [
        ":ops_testutil",
        ":ops_util",
        ":quantized_ops",
        "//tensorflow/core:array_ops_op_lib",
        "//tensorflow/core:framework",
        "//tensorflow/core:math_ops_op_lib",
        "//tensorflow/core:nn_ops_op_lib",
        "//tensorflow/core:protos_all_cc",
        "//tensorflow/core:test",
        "//tensorflow/core:test_main",
        "//tensorflow/core:testlib",
    ],
)

tf_cc_test(
    name = "quantized_pooling_ops_test",
    size = "small",
    srcs = ["quantized_pooling_ops_test.cc"],
    deps = [
        ":ops_testutil",
        ":ops_util",
        ":quantized_ops",
        "//tensorflow/core:array_ops_op_lib",
        "//tensorflow/core:framework",
        "//tensorflow/core:math_ops_op_lib",
        "//tensorflow/core:nn_ops_op_lib",
        "//tensorflow/core:protos_all_cc",
        "//tensorflow/core:test",
        "//tensorflow/core:test_main",
        "//tensorflow/core:testlib",
    ],
)

tf_cc_test(
    name = "quantized_reshape_op_test",
    size = "small",
    srcs = ["quantized_reshape_op_test.cc"],
    deps = [
        ":ops_testutil",
        ":ops_util",
        ":quantized_ops",
        "//tensorflow/core:framework",
        "//tensorflow/core:lib",
        "//tensorflow/core:protos_all_cc",
        "//tensorflow/core:test",
        "//tensorflow/core:test_main",
        "//tensorflow/core:testlib",
    ],
)

tf_cc_test(
    name = "quantized_concat_op_test",
    size = "small",
    srcs = ["quantized_concat_op_test.cc"],
    deps = [
        ":ops_testutil",
        ":ops_util",
        ":quantized_ops",
        "//tensorflow/core:array_ops_op_lib",
        "//tensorflow/core:core_cpu",
        "//tensorflow/core:framework",
        "//tensorflow/core:lib",
        "//tensorflow/core:math_ops_op_lib",
        "//tensorflow/core:nn_ops_op_lib",
        "//tensorflow/core:protos_all_cc",
        "//tensorflow/core:test",
        "//tensorflow/core:test_main",
        "//tensorflow/core:testlib",
    ],
)

tf_cc_test(
    name = "quantized_batch_norm_op_test",
    size = "small",
    srcs = ["quantized_batch_norm_op_test.cc"],
    deps = [
        ":batch_norm_op",
        ":ops_testutil",
        ":quantized_ops",
        "//tensorflow/core:array_ops_op_lib",
        "//tensorflow/core:core_cpu_internal",
        "//tensorflow/core:framework",
        "//tensorflow/core:lib",
        "//tensorflow/core:math_ops_op_lib",
        "//tensorflow/core:nn_ops_op_lib",
        "//tensorflow/core:protos_all_cc",
        "//tensorflow/core:test",
        "//tensorflow/core:test_main",
        "//tensorflow/core:testlib",
        "//third_party/eigen3",
    ],
)

# -----------------------------------------------------------------------------
# Google-internal targets.  These must be at the end for syncrepo.

filegroup(
    name = "all_files",
    srcs = glob(
        ["**/*"],
        exclude = [
            "**/METADATA",
            "**/OWNERS",
        ],
    ),
    visibility = ["//tensorflow:__subpackages__"],
)<|MERGE_RESOLUTION|>--- conflicted
+++ resolved
@@ -2294,21 +2294,6 @@
         ":bias_op",
         ":conv_ops",
         ":dilation_ops",
-<<<<<<< HEAD
-        ":fused_batch_norm_util_gpu",
-        ":ops_util",
-        ":pooling_ops",
-        "//tensorflow/core:framework",
-        "//tensorflow/core:lib",
-        "//tensorflow/core:lib_internal",
-        "//tensorflow/core:nn_grad",
-        "//tensorflow/core:nn_ops_op_lib",
-        "//third_party/eigen3",
-    ] + if_not_windows([
-        ":depthwise_conv_grad_op",
-        ":depthwise_conv_op",
-    ]),
-=======
         ":fused_batch_norm_op",
         ":in_topk_op",
         ":l2loss_op",
@@ -2400,7 +2385,6 @@
     name = "xent_op",
     prefix = "xent_op",
     deps = NN_DEPS,
->>>>>>> 0b40c9a7
 )
 
 tf_kernel_library(
